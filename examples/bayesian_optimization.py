import numpy

from moe.optimal_learning.python.cpp_wrappers.expected_improvement import ExpectedImprovement as cppExpectedImprovement
from moe.optimal_learning.python.cpp_wrappers.expected_improvement import multistart_expected_improvement_optimization
from moe.optimal_learning.python.cpp_wrappers.expected_improvement_mcmc import multistart_expected_improvement_mcmc_optimization
from moe.optimal_learning.python.cpp_wrappers.expected_improvement_mcmc import ExpectedImprovementMCMC as cppExpectedImprovementMCMC

<<<<<<< HEAD
from moe.optimal_learning.python.cpp_wrappers.robust_knowledge_gradient_mcmc import RobustKnowledgeGradientMCMC as cppRobustKnowledgeGradient
from moe.optimal_learning.python.cpp_wrappers.robust_knowledge_gradient_mcmc import multistart_robust_knowledge_gradient_mcmc_optimization
=======
from moe.optimal_learning.python.cpp_wrappers.two_step_expected_improvement_mcmc import TwoStepExpectedImprovementMCMC as cppTwoStepExpectedImprovement
from moe.optimal_learning.python.cpp_wrappers.two_step_expected_improvement_mcmc import multistart_two_step_expected_improvement_mcmc_optimization
>>>>>>> 48dca725

from moe.optimal_learning.python.cpp_wrappers.knowledge_gradient_mcmc import KnowledgeGradientMCMC as cppKnowledgeGradientMCMC
from moe.optimal_learning.python.cpp_wrappers.knowledge_gradient_mcmc import multistart_knowledge_gradient_mcmc_optimization

from moe.optimal_learning.python.cpp_wrappers.optimization import GradientDescentOptimizer as cppGradientDescentOptimizer

def gen_sample_from_qei(cpp_gp, cpp_search_domain, sgd_params, num_to_sample, num_mc=1e4, lhc_itr=2e4):
    """
    :param cpp_gp: trained cpp version of GaussianProcess model
    :param cpp_search_domain: cpp version of TensorProductDomain
    :param sgd_params: GradientDescentParameters
    :param num_to_sample: number of points to sample for the next iteration
    :param num_mc: number of Monte Carlo iterations
    :param lhc_itr: number of points used in latin hypercube search
    :return: (points to sample next, expected improvement at this set of points)
    """
    cpp_ei_evaluator = cppExpectedImprovement(gaussian_process=cpp_gp, num_mc_iterations=int(num_mc))
    #python_ei_evaluator = pythonExpectedImprovement(gaussian_process=cpp_gp, num_mc_iterations=int(num_mc))
    #optimizer = pythonGradientDescentOptimizer(cpp_search_domain, python_ei_evaluator, sgd_params, int(lhc_itr))
    optimizer = cppGradientDescentOptimizer(cpp_search_domain, cpp_ei_evaluator, sgd_params, int(lhc_itr))
    points_to_sample_list = []
    ei_list = []
    points_to_sample_list.append(multistart_expected_improvement_optimization(optimizer, None, num_to_sample,
                                                                              use_gpu=False, which_gpu=0,
                                                                              max_num_threads=8))

    cpp_ei_evaluator.set_current_point(points_to_sample_list[0])
    ei_list.append(cpp_ei_evaluator.compute_expected_improvement())
    return points_to_sample_list[numpy.argmax(ei_list)], numpy.amax(ei_list)

def gen_sample_from_qei_mcmc(cpp_gp_mcmc, cpp_search_domain, sgd_params, num_to_sample, num_mc=1e4, lhc_itr=2e4):
    """
    :param cpp_gp_mcmc: trained cpp version of GaussianProcess MCMC model
    :param cpp_search_domain: cpp version of TensorProductDomain
    :param sgd_params: GradientDescentParameters
    :param num_to_sample: number of points to sample for the next iteration
    :param num_mc: number of Monte Carlo iterations
    :param lhc_itr: number of points used in latin hypercube search
    :return: (points to sample next, expected improvement at this set of points)
    """
    cpp_ei_evaluator = cppExpectedImprovementMCMC(gaussian_process_mcmc = cpp_gp_mcmc,
                                                  num_to_sample = num_to_sample, num_mc_iterations=int(num_mc))
    optimizer = cppGradientDescentOptimizer(cpp_search_domain, cpp_ei_evaluator, sgd_params, int(lhc_itr))
    points_to_sample_list = []
    ei_list = []

    points_to_sample_list.append(multistart_expected_improvement_mcmc_optimization(optimizer, None,
                                                                                   num_to_sample=num_to_sample,
                                                                                   max_num_threads=8))
    cpp_ei_evaluator.set_current_point(points_to_sample_list[0])
    ei_list.append(cpp_ei_evaluator.compute_objective_function())
    return points_to_sample_list[numpy.argmax(ei_list)], numpy.amax(ei_list)

def gen_sample_from_qkg_mcmc(cpp_gp_mcmc, cpp_gp_list, inner_optimizer, cpp_search_domain, num_fidelity,
                             discrete_pts_list, sgd_params, num_to_sample, num_mc=10, lhc_itr=1e3):
    """
    :param cpp_gp_mcmc: trained cpp version of GaussianProcess MCMC model
    :param cpp_gp_list:
    :param inner_optimizer:
    :param cpp_search_domain: cpp version of TensorProductDomain
    :param num_fidelity: number of fidelity control parameters
    :param discrete_pts_list:
    :param sgd_params: GradientDescentParameters
    :param num_mc: number of Monte Carlo iterations
    :param lhc_itr: number of points used in latin hypercube search
    :return: (points to sample next, expected improvement at this set of points)
    """
    cpp_kg_evaluator = cppKnowledgeGradientMCMC(gaussian_process_mcmc = cpp_gp_mcmc, gaussian_process_list=cpp_gp_list,
                                                num_fidelity = num_fidelity, inner_optimizer = inner_optimizer, discrete_pts_list=discrete_pts_list,
                                                num_to_sample = num_to_sample, num_mc_iterations=int(num_mc))
    optimizer = cppGradientDescentOptimizer(cpp_search_domain, cpp_kg_evaluator, sgd_params, int(lhc_itr))
    points_to_sample_list = []
    kg_list = []

    points_to_sample_list.append(multistart_knowledge_gradient_mcmc_optimization(optimizer, inner_optimizer, None, discrete_pts_list,
                                                                                 num_to_sample=num_to_sample,
                                                                                 num_pts=discrete_pts_list[0].shape[0],
                                                                                 max_num_threads=40))

    cpp_kg_evaluator.set_current_point(points_to_sample_list[0])
    kg_list.append(cpp_kg_evaluator.compute_objective_function())
    return points_to_sample_list[numpy.argmax(kg_list)], numpy.amax(kg_list)

<<<<<<< HEAD
def gen_sample_from_rKG_mcmc(cpp_gp_mcmc, cpp_gp_list, inner_optimizer, cpp_search_domain, num_fidelity,
=======
def gen_sample_from_two_step_mcmc(cpp_gp_mcmc, cpp_gp_list, inner_optimizer, cpp_search_domain, num_fidelity,
>>>>>>> 48dca725
                                  discrete_pts_list, sgd_params, num_to_sample, factor, num_mc=10, lhc_itr=1e3):
    """
    :param cpp_gp_mcmc: trained cpp version of GaussianProcess MCMC model
    :param cpp_gp_list:
    :param inner_optimizer:
    :param cpp_search_domain: cpp version of TensorProductDomain
    :param num_fidelity: number of fidelity control parameters
    :param discrete_pts_list:
    :param sgd_params: GradientDescentParameters
    :param num_mc: number of Monte Carlo iterations
    :param lhc_itr: number of points used in latin hypercube search
    :return: (points to sample next, expected improvement at this set of points)
    """
<<<<<<< HEAD
    cpp_twoei_evaluator = cppRobustKnowledgeGradient(gaussian_process_mcmc = cpp_gp_mcmc, gaussian_process_list=cpp_gp_list,
                                                        num_fidelity = num_fidelity, inner_optimizer = inner_optimizer, discrete_pts_list=discrete_pts_list,
                                                        num_to_sample = num_to_sample, factor = factor, num_mc_iterations=int(num_mc))
=======
    cpp_twoei_evaluator = cppTwoStepExpectedImprovement(gaussian_process_mcmc = cpp_gp_mcmc, gaussian_process_list=cpp_gp_list,
                                                num_fidelity = num_fidelity, inner_optimizer = inner_optimizer, discrete_pts_list=discrete_pts_list,
                                                num_to_sample = num_to_sample, factor = factor, num_mc_iterations=int(num_mc))
>>>>>>> 48dca725
    optimizer = cppGradientDescentOptimizer(cpp_search_domain, cpp_twoei_evaluator, sgd_params, int(lhc_itr))
    points_to_sample_list = []
    kg_list = []

<<<<<<< HEAD
    points_to_sample_list.append(multistart_robust_knowledge_gradient_mcmc_optimization(optimizer, inner_optimizer, None, discrete_pts_list,
                                                                                            num_to_sample=num_to_sample,
                                                                                            num_pts=discrete_pts_list[0].shape[0],
                                                                                            max_num_threads=20))
=======
    points_to_sample_list.append(multistart_two_step_expected_improvement_mcmc_optimization(optimizer, inner_optimizer, None, discrete_pts_list,
                                                                                 num_to_sample=num_to_sample,
                                                                                 num_pts=discrete_pts_list[0].shape[0],
                                                                                 max_num_threads=20))
>>>>>>> 48dca725

    cpp_twoei_evaluator.set_current_point(points_to_sample_list[0])
    kg_list.append(cpp_twoei_evaluator.compute_objective_function())
    return points_to_sample_list[numpy.argmax(kg_list)], numpy.amax(kg_list)<|MERGE_RESOLUTION|>--- conflicted
+++ resolved
@@ -5,13 +5,10 @@
 from moe.optimal_learning.python.cpp_wrappers.expected_improvement_mcmc import multistart_expected_improvement_mcmc_optimization
 from moe.optimal_learning.python.cpp_wrappers.expected_improvement_mcmc import ExpectedImprovementMCMC as cppExpectedImprovementMCMC
 
-<<<<<<< HEAD
 from moe.optimal_learning.python.cpp_wrappers.robust_knowledge_gradient_mcmc import RobustKnowledgeGradientMCMC as cppRobustKnowledgeGradient
 from moe.optimal_learning.python.cpp_wrappers.robust_knowledge_gradient_mcmc import multistart_robust_knowledge_gradient_mcmc_optimization
-=======
 from moe.optimal_learning.python.cpp_wrappers.two_step_expected_improvement_mcmc import TwoStepExpectedImprovementMCMC as cppTwoStepExpectedImprovement
 from moe.optimal_learning.python.cpp_wrappers.two_step_expected_improvement_mcmc import multistart_two_step_expected_improvement_mcmc_optimization
->>>>>>> 48dca725
 
 from moe.optimal_learning.python.cpp_wrappers.knowledge_gradient_mcmc import KnowledgeGradientMCMC as cppKnowledgeGradientMCMC
 from moe.optimal_learning.python.cpp_wrappers.knowledge_gradient_mcmc import multistart_knowledge_gradient_mcmc_optimization
@@ -95,12 +92,8 @@
     kg_list.append(cpp_kg_evaluator.compute_objective_function())
     return points_to_sample_list[numpy.argmax(kg_list)], numpy.amax(kg_list)
 
-<<<<<<< HEAD
 def gen_sample_from_rKG_mcmc(cpp_gp_mcmc, cpp_gp_list, inner_optimizer, cpp_search_domain, num_fidelity,
-=======
-def gen_sample_from_two_step_mcmc(cpp_gp_mcmc, cpp_gp_list, inner_optimizer, cpp_search_domain, num_fidelity,
->>>>>>> 48dca725
-                                  discrete_pts_list, sgd_params, num_to_sample, factor, num_mc=10, lhc_itr=1e3):
+                             discrete_pts_list, sgd_params, num_to_sample, factor, num_mc=10, lhc_itr=1e3):
     """
     :param cpp_gp_mcmc: trained cpp version of GaussianProcess MCMC model
     :param cpp_gp_list:
@@ -113,30 +106,17 @@
     :param lhc_itr: number of points used in latin hypercube search
     :return: (points to sample next, expected improvement at this set of points)
     """
-<<<<<<< HEAD
     cpp_twoei_evaluator = cppRobustKnowledgeGradient(gaussian_process_mcmc = cpp_gp_mcmc, gaussian_process_list=cpp_gp_list,
-                                                        num_fidelity = num_fidelity, inner_optimizer = inner_optimizer, discrete_pts_list=discrete_pts_list,
-                                                        num_to_sample = num_to_sample, factor = factor, num_mc_iterations=int(num_mc))
-=======
-    cpp_twoei_evaluator = cppTwoStepExpectedImprovement(gaussian_process_mcmc = cpp_gp_mcmc, gaussian_process_list=cpp_gp_list,
-                                                num_fidelity = num_fidelity, inner_optimizer = inner_optimizer, discrete_pts_list=discrete_pts_list,
-                                                num_to_sample = num_to_sample, factor = factor, num_mc_iterations=int(num_mc))
->>>>>>> 48dca725
+                                                     num_fidelity = num_fidelity, inner_optimizer = inner_optimizer, discrete_pts_list=discrete_pts_list,
+                                                     num_to_sample = num_to_sample, factor = factor, num_mc_iterations=int(num_mc))
     optimizer = cppGradientDescentOptimizer(cpp_search_domain, cpp_twoei_evaluator, sgd_params, int(lhc_itr))
     points_to_sample_list = []
     kg_list = []
 
-<<<<<<< HEAD
     points_to_sample_list.append(multistart_robust_knowledge_gradient_mcmc_optimization(optimizer, inner_optimizer, None, discrete_pts_list,
-                                                                                            num_to_sample=num_to_sample,
-                                                                                            num_pts=discrete_pts_list[0].shape[0],
-                                                                                            max_num_threads=20))
-=======
-    points_to_sample_list.append(multistart_two_step_expected_improvement_mcmc_optimization(optimizer, inner_optimizer, None, discrete_pts_list,
-                                                                                 num_to_sample=num_to_sample,
-                                                                                 num_pts=discrete_pts_list[0].shape[0],
-                                                                                 max_num_threads=20))
->>>>>>> 48dca725
+                                                                                        num_to_sample=num_to_sample,
+                                                                                        num_pts=discrete_pts_list[0].shape[0],
+                                                                                        max_num_threads=20))
 
     cpp_twoei_evaluator.set_current_point(points_to_sample_list[0])
     kg_list.append(cpp_twoei_evaluator.compute_objective_function())
