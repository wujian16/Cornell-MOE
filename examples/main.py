--- conflicted
+++ resolved
@@ -47,12 +47,8 @@
                  'Rosenbrock': synthetic_functions.Rosenbrock(),
                  'Hartmann3': synthetic_functions.Hartmann3(),
                  'Levy4': synthetic_functions.Levy4(),
-<<<<<<< HEAD
-                 'Hartmann6': synthetic_functions.Hartmann6()}
-=======
                  'Hartmann6': synthetic_functions.Hartmann6(),
                  'Ackley': synthetic_functions.Ackley()}
->>>>>>> 10b04102
 
 objective_func = obj_func_dict[obj_func_name]
 dim = int(objective_func._dim)
