# -*- coding: utf-8 -*-
"""Classes for gp_mean, gp_var, and gp_mean_var (and _diag) endpoints.

Includes:
    1. request and response schemas
    2. pretty and backend views
"""
import numpy

from pyramid.view import view_config

from moe.optimal_learning.python.timing import timing_context
from moe.views.constant import GP_MEAN_ROUTE_NAME, GP_MEAN_PRETTY_ROUTE_NAME, GP_VAR_ROUTE_NAME, GP_VAR_PRETTY_ROUTE_NAME, GP_VAR_DIAG_ROUTE_NAME, GP_VAR_DIAG_PRETTY_ROUTE_NAME, GP_MEAN_VAR_ROUTE_NAME, GP_MEAN_VAR_PRETTY_ROUTE_NAME, GP_MEAN_VAR_DIAG_ROUTE_NAME, GP_MEAN_VAR_DIAG_PRETTY_ROUTE_NAME
from moe.views.gp_pretty_view import GpPrettyView, PRETTY_RENDERER
from moe.views.schemas import GpMeanVarRequest, GpMeanVarResponse, GpMeanVarDiagResponse, GpMeanResponse, GpVarResponse, GpVarDiagResponse
from moe.views.utils import _make_gp_from_params


MEAN_VAR_COMPUTATION_TIMING_LABEL = 'mean/var computation time'


class GpMeanVarBaseView(GpPrettyView):

    """Base View class for gp_mean, gp_var, gp_mean_var, and _diag endpoints."""

    request_schema = GpMeanVarRequest()

    _pretty_default_request = {
            "points_to_evaluate": [
                [0.1], [0.5], [0.9],
                ],
            "gp_historical_info": GpPrettyView._pretty_default_gp_historical_info,
            "covariance_info": GpPrettyView._pretty_default_covariance_info,
            "domain_info": GpPrettyView._pretty_default_domain_info,
            }

    def gp_mean_var_response_dict(self, compute_mean=False, compute_var=False, var_diag=False):
        """Produce a response dict (to be serialized) for gp_mean, gp_var, gp_mean_var, and _diag POST requests.

        :param compute_mean: whether to compute the GP mean
        :type compute_mean: bool
        :param compute_var: whether to compute the GP variance or covariance
        :type compute_var: bool
        :param var_diag: whether to compute the full GP covariance or just the variance terms
        :type var_diag: bool
        :return: dict with 'endpoint' and optionally 'mean' and 'var' keys depending on inputs
        :rtype: dict

        """
        params = self.get_params_from_request()

        points_to_evaluate = numpy.array(params.get('points_to_evaluate'))
        gaussian_process = _make_gp_from_params(params)

        response_dict = {}
        response_dict['endpoint'] = self._route_name
<<<<<<< HEAD

        with timing_context(MEAN_VAR_COMPUTATION_TIMING_LABEL):
            if compute_mean:
                response_dict['mean'] = gaussian_process.compute_mean_of_points(points_to_sample).tolist()

            if compute_var:
                if var_diag:
                    response_dict['var'] = numpy.diag(
                        gaussian_process.compute_variance_of_points(points_to_sample)
                    ).tolist()
                else:
                    response_dict['var'] = gaussian_process.compute_variance_of_points(points_to_sample).tolist()
=======
        if compute_mean:
            response_dict['mean'] = gaussian_process.compute_mean_of_points(points_to_evaluate).tolist()

        if compute_var:
            if var_diag:
                response_dict['var'] = numpy.diag(
                    gaussian_process.compute_variance_of_points(points_to_evaluate)
                ).tolist()
            else:
                response_dict['var'] = gaussian_process.compute_variance_of_points(points_to_evaluate).tolist()
>>>>>>> dd29fe03

        return response_dict


class GpMeanVarView(GpMeanVarBaseView):

    """Views for gp_mean_var endpoints."""

    _route_name = GP_MEAN_VAR_ROUTE_NAME
    _pretty_route_name = GP_MEAN_VAR_PRETTY_ROUTE_NAME

    response_schema = GpMeanVarResponse()

    @view_config(route_name=_pretty_route_name, renderer=PRETTY_RENDERER)
    def pretty_view(self):
        """A pretty, browser interactive view for the interface. Includes form request and response.

        .. http:get:: /gp/mean_var/pretty

        """
        return self.pretty_response()

    @view_config(route_name=_route_name, renderer='json', request_method='POST')
    def gp_mean_var_view(self):
        """Endpoint for gp_mean_var POST requests.

        .. http:post:: /gp/mean_var

           Calculates the GP mean and covariance of a set of points, given historical data.

           :input: :class:`moe.views.gp_ei.GpMeanVarRequest`
           :output: :class:`moe.views.gp_ei.GpMeanVarResponse`

           :status 200: returns a response
           :status 500: server error

        """
        return self.form_response(
            self.gp_mean_var_response_dict(compute_mean=True, compute_var=True, var_diag=False)
        )


class GpMeanVarDiagView(GpMeanVarBaseView):

    """Views for gp_mean_var_diag endpoints."""

    _route_name = GP_MEAN_VAR_DIAG_ROUTE_NAME
    _pretty_route_name = GP_MEAN_VAR_DIAG_PRETTY_ROUTE_NAME

    response_schema = GpMeanVarDiagResponse()

    @view_config(route_name=_pretty_route_name, renderer=PRETTY_RENDERER)
    def pretty_view(self):
        """A pretty, browser interactive view for the interface. Includes form request and response.

        .. http:get:: /gp/mean_var/diag/pretty

        """
        return self.pretty_response()

    @view_config(route_name=_route_name, renderer='json', request_method='POST')
    def gp_mean_var_diag_view(self):
        """Endpoint for gp_mean_var_diag POST requests.

        .. http:post:: /gp/mean_var/diag

           Calculates the GP mean and variance of a set of points, given historical data.

           :input: :class:`moe.views.gp_ei.GpMeanVarRequest`
           :output: :class:`moe.views.gp_ei.GpMeanVarDiagResponse`

           :status 200: returns a response
           :status 500: server error

        """
        return self.form_response(
            self.gp_mean_var_response_dict(compute_mean=True, compute_var=True, var_diag=True)
        )


class GpMeanView(GpMeanVarBaseView):

    """Views for gp_mean_var endpoints."""

    _route_name = GP_MEAN_ROUTE_NAME
    _pretty_route_name = GP_MEAN_PRETTY_ROUTE_NAME

    response_schema = GpMeanResponse()

    @view_config(route_name=_pretty_route_name, renderer=PRETTY_RENDERER)
    def pretty_view(self):
        """A pretty, browser interactive view for the interface. Includes form request and response.

        .. http:get:: /gp/mean/pretty

        """
        return self.pretty_response()

    @view_config(route_name=_route_name, renderer='json', request_method='POST')
    def gp_mean_view(self):
        """Endpoint for gp_mean POST requests.

        .. http:post:: /gp/mean

           Calculates the GP mean of a set of points, given historical data.

           :input: :class:`moe.views.gp_ei.GpMeanVarRequest`
           :output: :class:`moe.views.gp_ei.GpMeanResponse`

           :status 200: returns a response
           :status 500: server error

        """
        return self.form_response(
            self.gp_mean_var_response_dict(compute_mean=True, compute_var=False)
        )


class GpVarView(GpMeanVarBaseView):

    """Views for gp_var endpoints."""

    _route_name = GP_VAR_ROUTE_NAME
    _pretty_route_name = GP_VAR_PRETTY_ROUTE_NAME

    response_schema = GpVarResponse()

    @view_config(route_name=_pretty_route_name, renderer=PRETTY_RENDERER)
    def pretty_view(self):
        """A pretty, browser interactive view for the interface. Includes form request and response.

        .. http:get:: /gp/var/pretty

        """
        return self.pretty_response()

    @view_config(route_name=_route_name, renderer='json', request_method='POST')
    def gp_var_view(self):
        """Endpoint for gp_var POST requests.

        .. http:post:: /gp/var

           Calculates the GP covariance of a set of points, given historical data.

           :input: :class:`moe.views.gp_ei.GpMeanVarRequest`
           :output: :class:`moe.views.gp_ei.GpVarResponse`

           :status 200: returns a response
           :status 500: server error

        """
        return self.form_response(
            self.gp_mean_var_response_dict(compute_mean=False, compute_var=True, var_diag=False)
        )


class GpVarDiagView(GpMeanVarBaseView):

    """Views for gp_var_diag endpoints."""

    _route_name = GP_VAR_DIAG_ROUTE_NAME
    _pretty_route_name = GP_VAR_DIAG_PRETTY_ROUTE_NAME

    response_schema = GpVarDiagResponse()

    @view_config(route_name=_pretty_route_name, renderer=PRETTY_RENDERER)
    def pretty_view(self):
        """A pretty, browser interactive view for the interface. Includes form request and response.

        .. http:get:: /gp/var/diag/pretty

        """
        return self.pretty_response()

    @view_config(route_name=_route_name, renderer='json', request_method='POST')
    def gp_var_diag_view(self):
        """Endpoint for gp_var_diag POST requests.

        .. http:post:: /gp/var/diag

           Calculates the GP variance of a set of points, given historical data.

           :input: :class:`moe.views.gp_ei.GpMeanVarRequest`
           :output: :class:`moe.views.gp_ei.GpVarDiagResponse`

           :status 200: returns a response
           :status 500: server error

        """
        return self.form_response(
            self.gp_mean_var_response_dict(compute_mean=False, compute_var=True, var_diag=True)
        )<|MERGE_RESOLUTION|>--- conflicted
+++ resolved
@@ -54,31 +54,18 @@
 
         response_dict = {}
         response_dict['endpoint'] = self._route_name
-<<<<<<< HEAD
 
         with timing_context(MEAN_VAR_COMPUTATION_TIMING_LABEL):
             if compute_mean:
-                response_dict['mean'] = gaussian_process.compute_mean_of_points(points_to_sample).tolist()
+                response_dict['mean'] = gaussian_process.compute_mean_of_points(points_to_evaluate).tolist()
 
             if compute_var:
                 if var_diag:
                     response_dict['var'] = numpy.diag(
-                        gaussian_process.compute_variance_of_points(points_to_sample)
+                        gaussian_process.compute_variance_of_points(points_to_evaluate)
                     ).tolist()
                 else:
-                    response_dict['var'] = gaussian_process.compute_variance_of_points(points_to_sample).tolist()
-=======
-        if compute_mean:
-            response_dict['mean'] = gaussian_process.compute_mean_of_points(points_to_evaluate).tolist()
-
-        if compute_var:
-            if var_diag:
-                response_dict['var'] = numpy.diag(
-                    gaussian_process.compute_variance_of_points(points_to_evaluate)
-                ).tolist()
-            else:
-                response_dict['var'] = gaussian_process.compute_variance_of_points(points_to_evaluate).tolist()
->>>>>>> dd29fe03
+                    response_dict['var'] = gaussian_process.compute_variance_of_points(points_to_evaluate).tolist()
 
         return response_dict
 
