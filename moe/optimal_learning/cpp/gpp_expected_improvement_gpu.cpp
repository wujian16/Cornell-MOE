--- conflicted
+++ resolved
@@ -193,7 +193,7 @@
   return ((static_cast<int>(num_mc_itr / (num_threads * num_blocks)) + 1) * (num_threads * num_blocks) * num_points);
 }
 
-void CudaExpectedImprovementState::UpdateCurrentPoint(const EvaluatorType& ei_evaluator, double const * restrict points_to_sample) {
+void CudaExpectedImprovementState::SetCurrentPoint(const EvaluatorType& ei_evaluator, double const * restrict points_to_sample) {
   // update points_to_sample in union_of_points
   std::copy(points_to_sample, points_to_sample + num_to_sample*dim, union_of_points.data());
 
@@ -201,37 +201,24 @@
   points_to_sample_state.SetupState(*ei_evaluator.gaussian_process(), union_of_points.data(), num_union, num_derivatives);
 }
 
-<<<<<<< HEAD
-CudaExpectedImprovementState::CudaExpectedImprovementState(const EvaluatorType& ei_evaluator, double const * restrict points_to_sample, double const * restrict points_being_sampled, int num_to_sample_in, int num_being_sampled_in, bool configure_for_gradients, UniformRandomGenerator * uniform_rng_in)
-  : dim(ei_evaluator.dim()),
-    num_to_sample(num_to_sample_in),
-    num_being_sampled(num_being_sampled_in),
-    num_derivatives(configure_for_gradients ? num_to_sample : 0),
-    num_union(num_to_sample + num_being_sampled),
-    union_of_points(BuildUnionOfPoints(points_to_sample, points_being_sampled, num_to_sample, num_being_sampled, dim)),
-    points_to_sample_state(*ei_evaluator.gaussian_process(), union_of_points.data(), num_union, num_derivatives),
-    uniform_rng(uniform_rng_in),
-    to_sample_mean(num_union),
-    grad_mu(dim*num_derivatives),
-    cholesky_to_sample_var(Square(num_union)),
-    grad_chol_decomp(dim*Square(num_union)*num_derivatives) {
-        OL_THROW_EXCEPTION(OptimalLearningException, "GPU component is disabled or unavailable, cannot call gpu function!\n");
-    }
-#endif
-
+void CudaExpectedImprovementState::SetupState(const EvaluatorType& ei_evaluator, double const * restrict points_to_sample) {
+  // update quantities derived from points_to_sample
+  SetCurrentPoint(ei_evaluator, points_to_sample);
+}
 
 /*!\rst
   Routes the EI computation through MultistartOptimizer + NullOptimizer to perform EI function evaluations at the list of input
   points, using the appropriate EI evaluator (e.g., monte carlo vs analytic) depending on inputs.
 \endrst*/
-void CudaEvaluateEIAtPointList(const GaussianProcess& gaussian_process, double const * restrict initial_guesses,
-                           double const * restrict points_being_sampled, int num_multistarts, int num_to_sample,
-                           int num_being_sampled, double best_so_far, int max_int_steps, int which_gpu, int max_num_threads,
-                           bool * restrict found_flag, UniformRandomGenerator* uniform_rng, double * restrict function_values,
-                           double * restrict best_next_point) {
-  // set chunk_size; see gpp_common.hpp header comments, item 7
-  const int chunk_size = std::max(std::min(40, std::max(1, num_multistarts/max_num_threads)),
-                                  num_multistarts/(max_num_threads*120));
+void CudaEvaluateEIAtPointList(const GaussianProcess& gaussian_process, const ThreadSchedule& thread_schedule,
+                               double const * restrict initial_guesses, double const * restrict points_being_sampled,
+                               int num_multistarts, int num_to_sample, int num_being_sampled, double best_so_far,
+                               int max_int_steps, bool * restrict found_flag, int which_gpu,
+                               UniformRandomGenerator* uniform_rng, double * restrict function_values,
+                               double * restrict best_next_point) {
+  if (unlikely(num_multistarts <= 0)) {
+    OL_THROW_EXCEPTION(LowerBoundException<int>, "num_multistarts must be > 1", num_multistarts, 1);
+  }
 
   using DomainType = DummyDomain;
   DomainType dummy_domain;
@@ -241,7 +228,7 @@
     OnePotentialSampleExpectedImprovementEvaluator ei_evaluator(gaussian_process, best_so_far);
 
     std::vector<typename OnePotentialSampleExpectedImprovementEvaluator::StateType> ei_state_vector;
-    SetupExpectedImprovementState(ei_evaluator, initial_guesses, max_num_threads,
+    SetupExpectedImprovementState(ei_evaluator, initial_guesses, thread_schedule.max_num_threads,
                                   configure_for_gradients, &ei_state_vector);
 
     // init winner to be first point in set and 'force' its value to be 0.0; we cannot do worse than this
@@ -251,7 +238,7 @@
     typename NullOptimizer<OnePotentialSampleExpectedImprovementEvaluator, DomainType>::ParameterStruct null_parameters;
     MultistartOptimizer<NullOptimizer<OnePotentialSampleExpectedImprovementEvaluator, DomainType> > multistart_optimizer;
     multistart_optimizer.MultistartOptimize(null_opt, ei_evaluator, null_parameters, dummy_domain,
-                                            initial_guesses, num_multistarts, max_num_threads, chunk_size,
+                                            thread_schedule, initial_guesses, num_multistarts,
                                             ei_state_vector.data(), function_values, &io_container);
     *found_flag = io_container.found_flag;
     std::copy(io_container.best_point.begin(), io_container.best_point.end(), best_next_point);
@@ -267,7 +254,7 @@
     typename NullOptimizer<CudaExpectedImprovementEvaluator, DomainType>::ParameterStruct null_parameters;
     MultistartOptimizer<NullOptimizer<CudaExpectedImprovementEvaluator, DomainType> > multistart_optimizer;
     multistart_optimizer.MultistartOptimize(null_opt, ei_evaluator, null_parameters, dummy_domain,
-                                            initial_guesses, num_multistarts, 1, 1,
+                                            thread_schedule, initial_guesses, num_multistarts,
                                             &ei_state, function_values, &io_container);
     *found_flag = io_container.found_flag;
     std::copy(io_container.best_point.begin(), io_container.best_point.end(), best_next_point);
@@ -275,19 +262,25 @@
 }
 
 /*!\rst
-  This is a simple wrapper around CudaComputeOptimalPointsToSampleWithRandomStarts() and
+  This is a simple wrapper around ComputeOptimalPointsToSampleWithRandomStarts() and
   ComputeOptimalPointsToSampleViaLatinHypercubeSearch(). That is, this method attempts multistart gradient descent
   and falls back to latin hypercube search if gradient descent fails (or is not desired).
+
+  TODO(GH-77): Instead of random search, we may want to fall back on the methods in
+  ``gpp_heuristic_expected_improvement_optimization.hpp`` if gradient descent fails; esp for larger q
+  (even ``q \approx 4``), latin hypercube search does a pretty terrible job.
+  This is more for general q,p-EI as these two things are equivalent for 1,0-EI.
 \endrst*/
 template <typename DomainType>
 void CudaComputeOptimalPointsToSample(const GaussianProcess& gaussian_process,
-                                  const GradientDescentParameters& optimization_parameters,
-                                  const DomainType& domain, double const * restrict points_being_sampled,
-                                  int num_to_sample, int num_being_sampled, double best_so_far,
-                                  int max_int_steps, int which_gpu, int max_num_threads, bool lhc_search_only,
-                                  int num_lhc_samples, bool * restrict found_flag,
-                                  UniformRandomGenerator * uniform_generator,
-                                  double * restrict best_points_to_sample) {
+                                      const GradientDescentParameters& optimizer_parameters,
+                                      const DomainType& domain, const ThreadSchedule& thread_schedule,
+                                      double const * restrict points_being_sampled,
+                                      int num_to_sample, int num_being_sampled, double best_so_far,
+                                      int max_int_steps, bool lhc_search_only,
+                                      int num_lhc_samples, bool * restrict found_flag, int which_gpu,
+                                      UniformRandomGenerator * uniform_generator,
+                                      double * restrict best_points_to_sample) {
   if (unlikely(num_to_sample <= 0)) {
     return;
   }
@@ -296,11 +289,12 @@
 
   bool found_flag_local = false;
   if (lhc_search_only == false) {
-    CudaComputeOptimalPointsToSampleWithRandomStarts(gaussian_process, optimization_parameters, domain,
-                                                 points_being_sampled, num_to_sample, num_being_sampled,
-                                                 best_so_far, max_int_steps, which_gpu, max_num_threads,
-                                                 &found_flag_local, uniform_generator,
-                                                 next_points_to_sample.data());
+    CudaComputeOptimalPointsToSampleWithRandomStarts(gaussian_process, optimizer_parameters,
+                                                     domain, thread_schedule, points_being_sampled,
+                                                     num_to_sample, num_being_sampled,
+                                                     best_so_far, max_int_steps,
+                                                     &found_flag_local, which_gpu, uniform_generator,
+                                                     next_points_to_sample.data());
   }
 
   // if gradient descent EI optimization failed OR we're only doing latin hypercube searches
@@ -310,15 +304,26 @@
       OL_WARNING_PRINTF("Attempting latin hypercube search\n");
     }
 
-    CudaComputeOptimalPointsToSampleViaLatinHypercubeSearch(gaussian_process, domain, points_being_sampled,
-                                                        num_lhc_samples, num_to_sample, num_being_sampled,
-                                                        best_so_far, max_int_steps, which_gpu, max_num_threads,
-                                                        &found_flag_local, uniform_generator,
-                                                        next_points_to_sample.data());
-
-    // if latin hypercube 'dumb' search failed
-    if (unlikely(found_flag_local == false)) {
-      OL_ERROR_PRINTF("ERROR: %d,%d-EI latin hypercube search FAILED on\n", num_to_sample, num_being_sampled);
+    if (num_lhc_samples > 0) {
+      // Note: using a schedule different than "static" may lead to flakiness in monte-carlo EI optimization tests.
+      // Besides, this is the fastest setting.
+      ThreadSchedule thread_schedule_naive_search(thread_schedule);
+      thread_schedule_naive_search.schedule = omp_sched_static;
+      CudaComputeOptimalPointsToSampleViaLatinHypercubeSearch(gaussian_process, domain,
+                                                              thread_schedule_naive_search,
+                                                              points_being_sampled,
+                                                              num_lhc_samples, num_to_sample,
+                                                              num_being_sampled, best_so_far,
+                                                              max_int_steps, &found_flag_local,
+                                                              which_gpu, uniform_generator,
+                                                              next_points_to_sample.data());
+
+      // if latin hypercube 'dumb' search failed
+      if (unlikely(found_flag_local == false)) {
+        OL_ERROR_PRINTF("ERROR: %d,%d-EI latin hypercube search FAILED on\n", num_to_sample, num_being_sampled);
+      }
+    } else {
+      OL_WARNING_PRINTF("num_lhc_samples <= 0. Skipping latin hypercube search\n");
     }
   }
 
@@ -329,23 +334,19 @@
 
 // template explicit instantiation definitions, see gpp_common.hpp header comments, item 6
 template void CudaComputeOptimalPointsToSample(
-    const GaussianProcess& gaussian_process, const GradientDescentParameters& optimization_parameters,
-    const TensorProductDomain& domain, double const * restrict points_being_sampled, int num_to_sample,
-    int num_being_sampled, double best_so_far, int max_int_steps, int which_gpu, int max_num_threads, bool lhc_search_only,
-    int num_lhc_samples, bool * restrict found_flag, UniformRandomGenerator * uniform_generator,
-    double * restrict best_points_to_sample);
+    const GaussianProcess& gaussian_process, const GradientDescentParameters& optimizer_parameters,
+    const TensorProductDomain& domain, const ThreadSchedule& thread_schedule,
+    double const * restrict points_being_sampled, int num_to_sample,
+    int num_being_sampled, double best_so_far, int max_int_steps, bool lhc_search_only,
+    int num_lhc_samples, bool * restrict found_flag, int which_gpu,
+    UniformRandomGenerator * uniform_generator, double * restrict best_points_to_sample);
 template void CudaComputeOptimalPointsToSample(
-    const GaussianProcess& gaussian_process, const GradientDescentParameters& optimization_parameters,
-    const SimplexIntersectTensorProductDomain& domain, double const * restrict points_being_sampled,
-    int num_to_sample, int num_being_sampled, double best_so_far, int max_int_steps, int which_gpu,
-    int max_num_threads, bool lhc_search_only, int num_lhc_samples, bool * restrict found_flag,
+    const GaussianProcess& gaussian_process, const GradientDescentParameters& optimizer_parameters,
+    const SimplexIntersectTensorProductDomain& domain, const ThreadSchedule& thread_schedule,
+    double const * restrict points_being_sampled,
+    int num_to_sample, int num_being_sampled, double best_so_far, int max_int_steps,
+    bool lhc_search_only, int num_lhc_samples, bool * restrict found_flag, int which_gpu,
     UniformRandomGenerator * uniform_generator, double * restrict best_points_to_sample);
-=======
-void CudaExpectedImprovementState::SetupState(const EvaluatorType& ei_evaluator, double const * restrict points_to_sample) {
-  // update quantities derived from points_to_sample
-  UpdateCurrentPoint(ei_evaluator, points_to_sample);
-}
 #endif  // OL_GPU_ENABLED
->>>>>>> 1672b4c7
 
 }  // end namespace optimal_learning
