--- conflicted
+++ resolved
@@ -99,17 +99,14 @@
 }
 
 /*!\rst
-<<<<<<< HEAD
-  Device code to compute Expected Improvement by Monte-Carlo on GPU
-=======
-  GPU kernel function of computing Expected Improvement using Monte-Carlo. 
+  GPU kernel function of computing Expected Improvement using Monte-Carlo.
 
   **Shared Memory Requirements**
 
   This method requires the caller to allocate 3 arrays: chol_var_local, mu_local and normals, with
-  
+
   ``(num_union * num_union + num_union + num_union * num_threads)``
-  
+
   doubles in total in shared memory. The order of the arrays placed in this shared memory is like
   ``[chol_var_local, mu_local, normals]``
 
@@ -120,7 +117,6 @@
   :chol_var_local[num_union][num_union]: copy of chol_var in shared memory for each block
   :mu_local[num_union]: copy of mu in shared memory for each block
   :normals[num_union][num_threads]: shared memory for storage of normal random numbers for each block
->>>>>>> 1fe5c1a0
 
   \param
     :mu[num_union]: the mean of the GP evaluated at points interested
@@ -193,18 +189,16 @@
 }
 
 /*!\rst
-  Device code to compute Gradient of Expected Improvement by Monte-Carlo on GPU
-
-<<<<<<< HEAD
-=======
+  Device code to compute Gradient of Expected Improvement by Monte-Carlo on GPU.
+
   **Shared Memory Requirements**
 
   This method requires the caller to allocate 5 arrays: mu_local, chol_var_local, grad_mu_local,
   grad_chol_var_local and normals, with
 
   ``(num_union + num_union * num_union + dim * num_to_sample + dim * num_union * num_union *
-   num_to_sample + 2 * num_union * num_threads)``
-   
+    num_to_sample + 2 * num_union * num_threads)``
+
   doubles in total in shared memory.
   The order of the arrays placed in this shared memory is like ``[mu_local, chol_var_local, grad_mu_local,
   grad_chol_var_local, normals]``
@@ -221,7 +215,6 @@
     it gets 2 * num_union normal random numbers, with one set of normals occupying the first num_union doubles, and we store a copy
     of them in the rest of the spaces.
 
->>>>>>> 1fe5c1a0
   \param
     :mu[num_union]: the mean of the GP evaluated at points interested
     :chol_var[num_union][num_union]: cholesky factorization of the GP variance evaluated at points interested
