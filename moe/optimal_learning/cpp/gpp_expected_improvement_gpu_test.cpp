/*!
  \file gpp_expected_improvement_gpu_test.cpp
  \rst
  Routines to test the functions in gpp_expected_improvement_gpu.cpp.

  The tests verify ExpectedImprovementGPUEvaluator from gpp_expected_improvement_gpu.cpp.

  1. Monte-Carlo EI vs analytic EI validation: the monte-carlo versions are run to "high" accuracy and checked against
     analytic formulae when applicable

  2. GPU EI vs CPU EI: both use monte-carlo version and run consistency check on various random sample points
\endrst*/

#include "gpp_expected_improvement_gpu_test.hpp"

#include <vector>
#include <algorithm>

#include <boost/random/uniform_real.hpp>  // NOLINT(build/include_order)

#include "gpp_common.hpp"
#include "gpp_exception.hpp"
#include "gpp_expected_improvement_gpu.hpp"
#include "gpp_math.hpp"
#include "gpp_random.hpp"
#include "gpp_test_utils.hpp"

namespace optimal_learning {

#ifdef OL_GPU_ENABLED

namespace {
/*!\rst
  Test that the EI + grad EI computation (using MC integration) is consistent
  with the special analytic case of EI when there is only *ONE* potential point
  to sample.

  Generates a set of 40 random test cases for expected improvement with only one potential sample.
  The general EI (which uses MC integration) is evaluated to reasonably high accuracy (while not taking too long to run)
  and compared against the analytic formula version for consistency.  The gradients (spatial) of EI are also checked.

  \return
    number of cases where analytic and monte-carlo EI do not match
\endrst*/
int RunCudaEIConsistencyTests() {
  int total_errors = 0;

  int which_gpu = 1;
  const int num_mc_iter = 20000000;
  const int dim = 3;
  const int num_being_sampled = 0;
  const int num_to_sample = 1;
  const int num_sampled = 7;

  double alpha = 2.80723;
  // set best_so_far to be larger than max(points_sampled_value) (but don't make it huge or stability will be suffer)
  double best_so_far = 10.0;
  bool configure_for_gradients = true;

  UniformRandomGenerator uniform_generator(31278);
  boost::uniform_real<double> uniform_double(0.5, 2.5);

  MockExpectedImprovementEnvironment ei_environment;

  std::vector<double> lengths(dim);
  std::vector<double> noise_variance(num_sampled, 0.0);
  std::vector<double> grad_ei_cuda(dim);
  std::vector<double> grad_ei_one_potential_sample(dim);
  double ei_cuda;
  double ei_one_potential_sample;

  for (int i = 0; i < 40; ++i) {
    ei_environment.Initialize(dim, num_to_sample, num_being_sampled, num_sampled, &uniform_generator);
    for (int j = 0; j < dim; ++j) {
      lengths[j] = uniform_double(uniform_generator.engine);
    }
    SquareExponential sqexp_covariance(dim, alpha, lengths);
    GaussianProcess gaussian_process(sqexp_covariance, ei_environment.points_sampled(), ei_environment.points_sampled_value(), noise_variance.data(), dim, num_sampled);

    OnePotentialSampleExpectedImprovementEvaluator one_potential_sample_ei_evaluator(gaussian_process, best_so_far);
    OnePotentialSampleExpectedImprovementEvaluator::StateType one_potential_sample_ei_state(one_potential_sample_ei_evaluator, ei_environment.points_to_sample(), configure_for_gradients);

    CudaExpectedImprovementEvaluator cuda_ei_evaluator(gaussian_process, num_mc_iter, best_so_far, which_gpu);
    CudaExpectedImprovementEvaluator::StateType cuda_ei_state(cuda_ei_evaluator, ei_environment.points_to_sample(), ei_environment.points_being_sampled(), num_to_sample, num_being_sampled, configure_for_gradients, &uniform_generator);

    ei_cuda = cuda_ei_evaluator.ComputeObjectiveFunction(&cuda_ei_state);
    cuda_ei_evaluator.ComputeGradObjectiveFunction(&cuda_ei_state, grad_ei_cuda.data());
    ei_one_potential_sample = one_potential_sample_ei_evaluator.ComputeObjectiveFunction(&one_potential_sample_ei_state);
    one_potential_sample_ei_evaluator.ComputeGradObjectiveFunction(&one_potential_sample_ei_state, grad_ei_one_potential_sample.data());

    int ei_errors_this_iteration = 0;
    if (!CheckDoubleWithinRelative(ei_cuda, ei_one_potential_sample, 5.0e-3)) {
      ++ei_errors_this_iteration;
    }
    if (ei_errors_this_iteration != 0) {
      OL_PARTIAL_FAILURE_PRINTF("in EI on iteration %d\n", i);
    }
    total_errors += ei_errors_this_iteration;

    int grad_ei_errors_this_iteration = 0;
    for (int j = 0; j < dim; ++j) {
      if (!CheckDoubleWithinRelative(grad_ei_cuda[j], grad_ei_one_potential_sample[j], 4.5e-3)) {
        ++grad_ei_errors_this_iteration;
      }
    }

    if (grad_ei_errors_this_iteration != 0) {
      OL_PARTIAL_FAILURE_PRINTF("in EI gradients on iteration %d\n", i);
    }
    total_errors += grad_ei_errors_this_iteration;
  }

  if (total_errors != 0) {
    OL_PARTIAL_FAILURE_PRINTF("comparing MC EI to analytic EI failed with %d total_errors\n\n", total_errors);
  } else {
    OL_PARTIAL_SUCCESS_PRINTF("comparing MC EI to analytic EI passed\n");
  }
  return total_errors;
}

/*!\rst
  Tests that the general EI + grad EI computation on CPU (using MC integration) is consistent
  with the computation on GPU. We use exactly the same sequences of normal random numbers on
  CPU and GPU so that they are supposed to output the same result even if the number of MC
  iterations is small.

  Generates a set of 10 random test cases for genral q,p-EI computed on cpu vs gpu.
  The computations on cpu and gpu use the same set of normal random numbers for MC
  simulation, so that we can make sure the outputs should be consistent, even with
  a relative small number of MC iteration.

  \return
    number of cases where outputs from cpu and gpu do not match.
\endrst*/
int RunCudaEIvsCpuEITests() {
  int total_errors = 0;

  int which_gpu = 1;
  const int num_mc_iter = 40000;
  const int dim = 3;
  const int num_being_sampled = 4;
  const int num_to_sample = 4;
  const int num_sampled = 20;

  double alpha = 2.80723;
  // set best_so_far to be larger than max(points_sampled_value) (but don't make it huge or stability will be suffer)
  double best_so_far = 10.0;
  bool configure_for_gradients = true;
  bool configure_for_test = true;

  UniformRandomGenerator uniform_generator(31278);
  boost::uniform_real<double> uniform_double(0.5, 2.5);

  MockExpectedImprovementEnvironment ei_environment;

  std::vector<double> lengths(dim);
  std::vector<double> noise_variance(num_sampled, 0.0);
  std::vector<double> grad_ei_cpu(dim*num_to_sample);
  std::vector<double> grad_ei_gpu(dim*num_to_sample);
  std::vector<double> normal_random_table;
  double ei_cpu;
  double ei_gpu;
  int cpu_num_iter;

  for (int i = 0; i < 10; ++i) {
    ei_environment.Initialize(dim, num_to_sample, num_being_sampled, num_sampled, &uniform_generator);
    for (int j = 0; j < dim; ++j) {
      lengths[j] = uniform_double(uniform_generator.engine);
    }
    SquareExponential sqexp_covariance(dim, alpha, lengths);
    GaussianProcess gaussian_process(sqexp_covariance, ei_environment.points_sampled(), ei_environment.points_sampled_value(), noise_variance.data(), dim, num_sampled);

    CudaExpectedImprovementEvaluator cuda_ei_evaluator(gaussian_process, num_mc_iter, best_so_far, which_gpu);
    CudaExpectedImprovementEvaluator::StateType cuda_ei_state(cuda_ei_evaluator, ei_environment.points_to_sample(), ei_environment.points_being_sampled(), num_to_sample, num_being_sampled, configure_for_gradients, &uniform_generator, configure_for_test);

    ei_gpu = cuda_ei_evaluator.ComputeObjectiveFunction(&cuda_ei_state);

    // setup cpu EI computation
    normal_random_table = cuda_ei_state.random_number_ei;
    cpu_num_iter = normal_random_table.size()/ (num_being_sampled + num_to_sample);
    NormalRNGSimulator normal_rng_for_ei(normal_random_table);
    ExpectedImprovementEvaluator ei_evaluator_for_ei(gaussian_process, cpu_num_iter, best_so_far);
    ExpectedImprovementEvaluator::StateType ei_state_for_ei(ei_evaluator_for_ei, ei_environment.points_to_sample(), ei_environment.points_being_sampled(), num_to_sample, num_being_sampled, false, &normal_rng_for_ei);
    ei_cpu = ei_evaluator_for_ei.ComputeObjectiveFunction(&ei_state_for_ei);

    // setup cpu gradEI computation
    cuda_ei_evaluator.ComputeGradObjectiveFunction(&cuda_ei_state, grad_ei_gpu.data());

    normal_random_table = cuda_ei_state.random_number_grad_ei;
    cpu_num_iter = normal_random_table.size()/ (num_being_sampled + num_to_sample);
    NormalRNGSimulator normal_rng_for_grad_ei(normal_random_table);
    ExpectedImprovementEvaluator ei_evaluator_for_grad_ei(gaussian_process, cpu_num_iter, best_so_far);
    ExpectedImprovementEvaluator::StateType ei_state_for_grad_ei(ei_evaluator_for_grad_ei, ei_environment.points_to_sample(), ei_environment.points_being_sampled(), num_to_sample, num_being_sampled, true, &normal_rng_for_grad_ei);
    ei_evaluator_for_grad_ei.ComputeGradObjectiveFunction(&ei_state_for_grad_ei, grad_ei_cpu.data());

    int ei_errors_this_iteration = 0;
    if (!CheckDoubleWithinRelative(ei_cpu, ei_gpu, 1.0e-12)) {
      ++ei_errors_this_iteration;
    }
    if (ei_errors_this_iteration != 0) {
      OL_PARTIAL_FAILURE_PRINTF("in EI on iteration %d\n", i);
    }
    total_errors += ei_errors_this_iteration;

    int grad_ei_errors_this_iteration = 0;
    for (int j = 0; j < dim*num_to_sample; ++j) {
      if (!CheckDoubleWithinRelative(grad_ei_cpu[j], grad_ei_gpu[j], 1.0e-12)) {
        ++grad_ei_errors_this_iteration;
      }
    }

    if (grad_ei_errors_this_iteration != 0) {
      OL_PARTIAL_FAILURE_PRINTF("in EI gradients on iteration %d\n", i);
    }
    total_errors += grad_ei_errors_this_iteration;
  }

  if (total_errors != 0) {
    OL_PARTIAL_FAILURE_PRINTF("comparing cpu EI to gpu EI failed with %d total_errors\n\n", total_errors);
  } else {
    OL_PARTIAL_SUCCESS_PRINTF("comparing cpu EI to gpu EI passed\n");
  }
  return total_errors;
}

<<<<<<< HEAD
/*!\rst
  At the moment, this test is very bare-bones.  It checks:

  1. method succeeds
  2. points returned are all inside the specified domain
  3. points returned are not within epsilon of each other (i.e., distinct)
  4. result of gradient-descent optimization is *no worse* than result of a random search
  5. final grad EI is sufficiently small

  The test sets up a toy problem by repeatedly drawing from a GP with made-up hyperparameters.
  Then it runs EI optimization, attempting to sample 3 points simultaneously.
\endrst*/
int CudaExpectedImprovementOptimizationMultipleSamplesTest() {
  using DomainType = TensorProductDomain;
  const int dim = 3;

  int total_errors = 0;
  int current_errors = 0;

  // gradient descent parameters
  const double gamma = 0.5;
  const double pre_mult = 1.5;
  const double max_relative_change = 1.0;
  const double tolerance = 1.0e-5;
  const int max_gradient_descent_steps = 250;
  const int max_num_restarts = 3;
  const int num_multistarts = 20;
  GradientDescentParameters gd_params(num_multistarts, max_gradient_descent_steps, max_num_restarts, gamma, pre_mult, max_relative_change, tolerance);

  // grid search parameters
  int num_grid_search_points = 1000;

  // q,p-EI computation parameters
  const int num_to_sample = 3;
  const int num_being_sampled = 0;

  std::vector<double> points_being_sampled(dim*num_being_sampled);
  int max_int_steps = 10000000;

  // random number generators
  UniformRandomGenerator uniform_generator(314);
  boost::uniform_real<double> uniform_double_hyperparameter(0.4, 1.3);
  boost::uniform_real<double> uniform_double_lower_bound(-2.0, 0.5);
  boost::uniform_real<double> uniform_double_upper_bound(1.0, 2.5);

  const int64_t pi_array[] = {314, 3141, 31415, 314159, 3141592, 31415926, 314159265, 3141592653, 31415926535, 314159265359};
  static const int kMaxNumThreads = 4;

  const int num_sampled = 20;
  std::vector<double> noise_variance(num_sampled, 0.002);
  MockGaussianProcessPriorData<DomainType> mock_gp_data(SquareExponential(dim, 1.0, 1.0), noise_variance, dim, num_sampled, uniform_double_lower_bound, uniform_double_upper_bound, uniform_double_hyperparameter, &uniform_generator);

  // we will optimize over the expanded region
  std::vector<ClosedInterval> domain_bounds(mock_gp_data.domain_bounds);
  ExpandDomainBounds(1.5, &domain_bounds);
  DomainType domain(domain_bounds.data(), dim);

  int which_gpu = 0;
  // optimize EI using grid search to set the baseline
  bool found_flag = false;
  std::vector<double> grid_search_best_point_set(dim*num_to_sample);
  CudaComputeOptimalPointsToSampleViaLatinHypercubeSearch(*mock_gp_data.gaussian_process_ptr, domain, points_being_sampled.data(), num_grid_search_points, num_to_sample, num_being_sampled, mock_gp_data.best_so_far, max_int_steps, which_gpu, kMaxNumThreads, &found_flag, &uniform_generator, grid_search_best_point_set.data());
  if (!found_flag) {
    ++total_errors;
  }

  // optimize EI using gradient descent
  found_flag = false;
  bool lhc_search_only = false;
  std::vector<double> best_points_to_sample(dim*num_to_sample);
  CudaComputeOptimalPointsToSample(*mock_gp_data.gaussian_process_ptr, gd_params, domain, points_being_sampled.data(), num_to_sample, num_being_sampled, mock_gp_data.best_so_far, max_int_steps, which_gpu, kMaxNumThreads, lhc_search_only, num_grid_search_points, &found_flag, &uniform_generator, best_points_to_sample.data());
  if (!found_flag) {
    ++total_errors;
  }

  // check points are in domain
  RepeatedDomain<DomainType> repeated_domain(domain, num_to_sample);
  if (!repeated_domain.CheckPointInside(best_points_to_sample.data())) {
    ++current_errors;
  }
#ifdef OL_ERROR_PRINT
  if (current_errors != 0) {
    OL_ERROR_PRINTF("ERROR: points were not in domain!  points:\n");
    PrintMatrixTrans(best_points_to_sample.data(), num_to_sample, dim);
    OL_ERROR_PRINTF("domain:\n");
    PrintDomainBounds(domain_bounds.data(), dim);
  }
#endif
  total_errors += current_errors;

  // check points are distinct; points within tolerance are considered non-distinct
  const double distinct_point_tolerance = 1.0e-5;
  current_errors = CheckPointsAreDistinct(best_points_to_sample.data(), num_to_sample, dim, distinct_point_tolerance);
#ifdef OL_ERROR_PRINT
  if (current_errors != 0) {
    OL_ERROR_PRINTF("ERROR: points were not distinct!  points:\n");
    PrintMatrixTrans(best_points_to_sample.data(), num_to_sample, dim);
  }
#endif
  total_errors += current_errors;

  // results
  double ei_optimized, ei_grid_search;
  std::vector<double> grad_ei(dim*num_to_sample);

  // set up evaluators and state to check results
  double tolerance_result = tolerance;
  {
    tolerance_result = 2.0e-3;  // reduce b/c we cannot achieve full accuracy in the monte-carlo case
    // while still having this test run in a reasonable amt of time
    bool configure_for_gradients = true;
    CudaExpectedImprovementEvaluator ei_evaluator(*mock_gp_data.gaussian_process_ptr, max_int_steps, mock_gp_data.best_so_far, which_gpu);
    CudaExpectedImprovementEvaluator::StateType ei_state(ei_evaluator, best_points_to_sample.data(), points_being_sampled.data(), num_to_sample, num_being_sampled, configure_for_gradients, &uniform_generator);

    ei_optimized = ei_evaluator.ComputeExpectedImprovement(&ei_state);
    ei_evaluator.ComputeGradExpectedImprovement(&ei_state, grad_ei.data());

    CudaExpectedImprovementEvaluator::StateType ei_state_grid_search(ei_evaluator, grid_search_best_point_set.data(), points_being_sampled.data(), num_to_sample, num_being_sampled, configure_for_gradients, &uniform_generator);
    ei_grid_search = ei_evaluator.ComputeExpectedImprovement(&ei_state_grid_search);
  }

  printf("optimized EI: %.18E, grid_search_EI: %.18E\n", ei_optimized, ei_grid_search);
  printf("grad_EI: "); PrintMatrixTrans(grad_ei.data(), num_to_sample, dim);

  if (ei_optimized < ei_grid_search) {
    ++total_errors;
  }

  current_errors = 0;
  for (const auto& entry : grad_ei) {
    if (!CheckDoubleWithinRelative(entry, 0.0, tolerance_result)) {
      ++current_errors;
    }
  }
  total_errors += current_errors;

  return total_errors;
}
=======
}  // end unnamed namespace
>>>>>>> 1672b4c7

/*!\rst
  Invoke all tests for GPU functions.
  \return
    number of test failures: 0 if all is working well.
\endrst*/
int RunGPUTests() {
  int total_errors = 0;
  int error = RunCudaEIConsistencyTests();
  if (error != 0) {
    OL_FAILURE_PRINTF("analytic, Cuda EI do not match for 1 potential sample case\n");
  } else {
    OL_SUCCESS_PRINTF("analytic, Cuda EI match for 1 potential sample case\n");
  }
  total_errors += error;

  error = RunCudaEIvsCpuEITests();
  if (error != 0) {
    OL_FAILURE_PRINTF("cudaEI vs cpuEI consistency check failed\n");
  } else {
    OL_SUCCESS_PRINTF("cudaEI vs cpuEI consistency check successed\n");
  }
  total_errors += error;
  return total_errors;
}

#else  // OL_GPU_ENABLED

int RunGPUTests() {
  OL_WARNING_PRINTF("no gpu component is enabled, this test did not run.\n");
  return 0;
}

<<<<<<< HEAD
int CudaExpectedImprovementOptimizationMultipleSamplesTest() {
  OL_WARNING_PRINTF("no gpu component is enabled, this test did not run.\n");
  return 0;
}
#endif
=======
#endif  // OL_GPU_ENABLED
>>>>>>> 1672b4c7

}  // end namespace optimal_learning<|MERGE_RESOLUTION|>--- conflicted
+++ resolved
@@ -223,7 +223,6 @@
   return total_errors;
 }
 
-<<<<<<< HEAD
 /*!\rst
   At the moment, this test is very bare-bones.  It checks:
 
@@ -251,7 +250,9 @@
   const int max_gradient_descent_steps = 250;
   const int max_num_restarts = 3;
   const int num_multistarts = 20;
-  GradientDescentParameters gd_params(num_multistarts, max_gradient_descent_steps, max_num_restarts, gamma, pre_mult, max_relative_change, tolerance);
+  GradientDescentParameters gd_params(num_multistarts, max_gradient_descent_steps,
+                                      max_num_restarts, gamma, pre_mult,
+                                      max_relative_change, tolerance);
 
   // grid search parameters
   int num_grid_search_points = 1000;
@@ -269,23 +270,34 @@
   boost::uniform_real<double> uniform_double_lower_bound(-2.0, 0.5);
   boost::uniform_real<double> uniform_double_upper_bound(1.0, 2.5);
 
-  const int64_t pi_array[] = {314, 3141, 31415, 314159, 3141592, 31415926, 314159265, 3141592653, 31415926535, 314159265359};
-  static const int kMaxNumThreads = 4;
+  static const int kMaxNumThreads = 1;
+  ThreadSchedule thread_schedule(kMaxNumThreads, omp_sched_static);
 
   const int num_sampled = 20;
   std::vector<double> noise_variance(num_sampled, 0.002);
-  MockGaussianProcessPriorData<DomainType> mock_gp_data(SquareExponential(dim, 1.0, 1.0), noise_variance, dim, num_sampled, uniform_double_lower_bound, uniform_double_upper_bound, uniform_double_hyperparameter, &uniform_generator);
+  MockGaussianProcessPriorData<DomainType> mock_gp_data(SquareExponential(dim, 1.0, 1.0),
+                                                        noise_variance, dim, num_sampled,
+                                                        uniform_double_lower_bound,
+                                                        uniform_double_upper_bound,
+                                                        uniform_double_hyperparameter,
+                                                        &uniform_generator);
 
   // we will optimize over the expanded region
   std::vector<ClosedInterval> domain_bounds(mock_gp_data.domain_bounds);
   ExpandDomainBounds(1.5, &domain_bounds);
   DomainType domain(domain_bounds.data(), dim);
 
-  int which_gpu = 0;
+  const int which_gpu = 0;
+
   // optimize EI using grid search to set the baseline
   bool found_flag = false;
   std::vector<double> grid_search_best_point_set(dim*num_to_sample);
-  CudaComputeOptimalPointsToSampleViaLatinHypercubeSearch(*mock_gp_data.gaussian_process_ptr, domain, points_being_sampled.data(), num_grid_search_points, num_to_sample, num_being_sampled, mock_gp_data.best_so_far, max_int_steps, which_gpu, kMaxNumThreads, &found_flag, &uniform_generator, grid_search_best_point_set.data());
+  CudaComputeOptimalPointsToSampleViaLatinHypercubeSearch(*mock_gp_data.gaussian_process_ptr, domain,
+                                                          thread_schedule, points_being_sampled.data(),
+                                                          num_grid_search_points, num_to_sample,
+                                                          num_being_sampled, mock_gp_data.best_so_far,
+                                                          max_int_steps, &found_flag, which_gpu,
+                                                          &uniform_generator, grid_search_best_point_set.data());
   if (!found_flag) {
     ++total_errors;
   }
@@ -294,7 +306,12 @@
   found_flag = false;
   bool lhc_search_only = false;
   std::vector<double> best_points_to_sample(dim*num_to_sample);
-  CudaComputeOptimalPointsToSample(*mock_gp_data.gaussian_process_ptr, gd_params, domain, points_being_sampled.data(), num_to_sample, num_being_sampled, mock_gp_data.best_so_far, max_int_steps, which_gpu, kMaxNumThreads, lhc_search_only, num_grid_search_points, &found_flag, &uniform_generator, best_points_to_sample.data());
+  CudaComputeOptimalPointsToSample(*mock_gp_data.gaussian_process_ptr, gd_params, domain,
+                                   thread_schedule, points_being_sampled.data(),
+                                   num_to_sample, num_being_sampled, mock_gp_data.best_so_far,
+                                   max_int_steps, lhc_search_only,
+                                   num_grid_search_points, &found_flag, which_gpu,
+                                   &uniform_generator, best_points_to_sample.data());
   if (!found_flag) {
     ++total_errors;
   }
@@ -332,16 +349,25 @@
   // set up evaluators and state to check results
   double tolerance_result = tolerance;
   {
+    max_int_steps = 100000000;  // evaluate the final results with high accuracy
     tolerance_result = 2.0e-3;  // reduce b/c we cannot achieve full accuracy in the monte-carlo case
     // while still having this test run in a reasonable amt of time
     bool configure_for_gradients = true;
-    CudaExpectedImprovementEvaluator ei_evaluator(*mock_gp_data.gaussian_process_ptr, max_int_steps, mock_gp_data.best_so_far, which_gpu);
-    CudaExpectedImprovementEvaluator::StateType ei_state(ei_evaluator, best_points_to_sample.data(), points_being_sampled.data(), num_to_sample, num_being_sampled, configure_for_gradients, &uniform_generator);
+    CudaExpectedImprovementEvaluator ei_evaluator(*mock_gp_data.gaussian_process_ptr,
+                                                  max_int_steps, mock_gp_data.best_so_far, which_gpu);
+    CudaExpectedImprovementEvaluator::StateType ei_state(ei_evaluator, best_points_to_sample.data(),
+                                                         points_being_sampled.data(), num_to_sample,
+                                                         num_being_sampled, configure_for_gradients,
+                                                         &uniform_generator);
 
     ei_optimized = ei_evaluator.ComputeExpectedImprovement(&ei_state);
     ei_evaluator.ComputeGradExpectedImprovement(&ei_state, grad_ei.data());
 
-    CudaExpectedImprovementEvaluator::StateType ei_state_grid_search(ei_evaluator, grid_search_best_point_set.data(), points_being_sampled.data(), num_to_sample, num_being_sampled, configure_for_gradients, &uniform_generator);
+    CudaExpectedImprovementEvaluator::StateType ei_state_grid_search(ei_evaluator,
+                                                                     grid_search_best_point_set.data(),
+                                                                     points_being_sampled.data(), num_to_sample,
+                                                                     num_being_sampled, configure_for_gradients,
+                                                                     &uniform_generator);
     ei_grid_search = ei_evaluator.ComputeExpectedImprovement(&ei_state_grid_search);
   }
 
@@ -362,9 +388,8 @@
 
   return total_errors;
 }
-=======
+
 }  // end unnamed namespace
->>>>>>> 1672b4c7
 
 /*!\rst
   Invoke all tests for GPU functions.
@@ -388,6 +413,15 @@
     OL_SUCCESS_PRINTF("cudaEI vs cpuEI consistency check successed\n");
   }
   total_errors += error;
+
+  error = CudaExpectedImprovementOptimizationMultipleSamplesTest();
+  if (error != 0) {
+    OL_FAILURE_PRINTF("GPU optimizer failed\n");
+  } else {
+    OL_SUCCESS_PRINTF("GPU optimizer check successed\n");
+  }
+  total_errors += error;
+
   return total_errors;
 }
 
@@ -398,14 +432,6 @@
   return 0;
 }
 
-<<<<<<< HEAD
-int CudaExpectedImprovementOptimizationMultipleSamplesTest() {
-  OL_WARNING_PRINTF("no gpu component is enabled, this test did not run.\n");
-  return 0;
-}
-#endif
-=======
 #endif  // OL_GPU_ENABLED
->>>>>>> 1672b4c7
 
 }  // end namespace optimal_learning