--- conflicted
+++ resolved
@@ -510,13 +510,9 @@
   const double max_relative_change = 0.7;
   const double tolerance = 1.0e-5;
 
-<<<<<<< HEAD
-  const int max_gradient_descent_steps = 1000;
-=======
   const int max_gradient_descent_steps = 100;
   const int max_num_restarts = 10;
   const int num_steps_averaged = 15;
->>>>>>> 02cad624
 
   NewtonParameters newton_params(1, max_gradient_descent_steps,
                                  gamma, time_factor,
@@ -588,13 +584,8 @@
 
   int num_sampled = 7;
 
-<<<<<<< HEAD
   int gradients [3] = {0, 1, 2};
   int num_gradients = 3;
-=======
-  int * gradients = nullptr;
-  int num_gradients = 0;
->>>>>>> jianwu_22_cpp_clean_KG_computations
 
   std::vector<double> lengths(dim);
   double alpha = 2.80723;
