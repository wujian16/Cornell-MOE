/*!
  \file gpp_knowledge_gradient_optimization_test.cpp
  \rst
  Routines to test the functions in gpp_knowledge_gradient_optimization.cpp.

  The tests verify KnowledgeGradientEvaluator, and KG optimization from gpp_knowledge_gradient_optimization.cpp.

  1. Ping testing (verifying analytic gradient computation against finite difference approximations)

     a. Following gpp_covariance_test.cpp, we define class PingKnowledgeGradient for
        evaluating those functions + their spatial gradients.

     b. Ping for derivative accuracy (PingGPComponentTest, PingEITest); these unit test the analytic derivatives.

  2. Monte-Carlo KG vs analytic KG validation: the monte-carlo versions are run to "high" accuracy and checked against
     analytic formulae when applicable
  3. Gradient Descent: using polynomials and other simple fucntions with analytically known optima
     to verify that the algorithm(s) underlying KG optimization are performing correctly.
  4. Single-threaded vs multi-threaded KG optimization validation: single and multi-threaded runs are checked to have the same
     output.
  5. End-to-end test of the KG optimization process for the analytic and monte-carlo cases.  These tests use constructed
     data for inputs but otherwise exercise the same code paths used for KG optimization in production.
\endrst*/

// #define OL_VERBOSE_PRINT
#include "gpp_knowledge_gradient_optimization_test.hpp"

#include <cmath>

#include <algorithm>
#include <limits>
#include <vector>

#include <boost/random/uniform_real.hpp>  // NOLINT(build/include_order)

#include "gpp_common.hpp"
#include "gpp_covariance.hpp"
#include "gpp_domain.hpp"
#include "gpp_geometry.hpp"
#include "gpp_linear_algebra.hpp"
#include "gpp_logging.hpp"
#include "gpp_math.hpp"
#include "gpp_random.hpp"
#include "gpp_test_utils.hpp"
#include "gpp_knowledge_gradient_optimization.hpp"
#include "gpp_optimizer_parameters.hpp"

namespace optimal_learning {

MockKnowledgeGradientEnvironment::MockKnowledgeGradientEnvironment()
    : dim(-1),
      num_sampled(-1),
      num_to_sample(-1),
      num_being_sampled(-1),
      num_pts(-1),
      num_derivatives(-1),
      points_sampled_(20*4),
      points_sampled_value_(20),
      points_to_sample_(4),
      points_being_sampled_(20*4),
      discrete_pts_(20*4),
      uniform_generator_(kDefaultSeed),
      uniform_double_(range_min, range_max) {
}

void MockKnowledgeGradientEnvironment::Initialize(int dim_in, int num_to_sample_in, int num_being_sampled_in,
               int num_sampled_in, int num_pts_in, int num_derivatives_in, UniformRandomGenerator * uniform_generator) {
  if (dim_in != dim || num_to_sample_in != num_to_sample || num_being_sampled_in != num_being_sampled || num_sampled_in != num_sampled || num_pts_in != num_pts
     || num_derivatives_in != num_derivatives) {
    dim = dim_in;
    num_to_sample = num_to_sample_in;
    num_being_sampled = num_being_sampled_in;
    num_sampled = num_sampled_in;
    num_pts = num_pts_in;
    num_derivatives = num_derivatives_in;

    points_sampled_.resize(num_sampled*dim);
    points_sampled_value_.resize(num_sampled*(1+num_derivatives));
    points_to_sample_.resize(num_to_sample*dim);
    points_being_sampled_.resize(num_being_sampled*dim);
    discrete_pts_.resize(num_pts*dim);
  }

  for (int i = 0; i < dim*num_sampled; ++i) {
    points_sampled_[i] = uniform_double_(uniform_generator->engine);
  }

  for (int i = 0; i < num_sampled*(1+num_derivatives); ++i) {
    points_sampled_value_[i] = uniform_double_(uniform_generator->engine);
  }

  for (int i = 0; i < dim*num_to_sample; ++i) {
    points_to_sample_[i] = uniform_double_(uniform_generator->engine);
  }

  for (int i = 0; i < dim*num_being_sampled; ++i) {
    points_being_sampled_[i] = uniform_double_(uniform_generator->engine);
  }

  for (int i = 0; i < dim*num_pts; ++i) {
    discrete_pts_[i] = uniform_double_(uniform_generator->engine);
  }
}

namespace {  // contains classes/routines for ping testing

/*!\rst
  Supports evaluating the knowledge gradient, KnowledgeGradientEvaluator::ComputeKnowledgeGradient() and
  its gradient, KnowledgeGradientEvaluator::ComputeGradKnowledgeGradient()

  The gradient is taken wrt ``points_to_sample[dim]``, so this is the ``input_matrix``, ``X_{d,i}``.
  The other inputs to KG are not differentiated against, so they are taken as input and stored by the constructor.

  The output of KG is a scalar.
\endrst*/
class PingKnowledgeGradient final : public PingableMatrixInputVectorOutputInterface {
 public:
  constexpr static char const * const kName = "KG with MC integration";

  PingKnowledgeGradient(TensorProductDomain domain, GradientDescentParameters& optimizer_parameters,
                        double const * restrict lengths, double const * restrict points_being_sampled,
                        double const * restrict points_sampled, double const * restrict points_sampled_value,
                        int const * restrict gradients, double alpha, double best_so_far, int dim, int num_to_sample, int num_being_sampled,
                        int num_sampled, int num_mc_iter, int num_pts, int num_gradients) OL_NONNULL_POINTERS
      : dim_(dim),
        domain_(domain),
        gdp_(optimizer_parameters.num_multistarts, optimizer_parameters.max_num_steps,
             optimizer_parameters.max_num_restarts, optimizer_parameters.num_steps_averaged,
             optimizer_parameters.gamma, optimizer_parameters.pre_mult,
             optimizer_parameters.max_relative_change, optimizer_parameters.tolerance),
        num_to_sample_(num_to_sample),
        num_being_sampled_(num_being_sampled),
        num_sampled_(num_sampled),
        num_pts_(num_pts),
        num_gradients_(num_gradients),
        gradients_already_computed_(false),
        gradients_(gradients, gradients + num_gradients),
        noise_variance_(1+num_gradients, 0.1),
        points_sampled_(points_sampled, points_sampled + dim_*num_sampled_),
        points_sampled_value_(points_sampled_value, points_sampled_value + num_sampled_*(1+num_gradients_)),
        points_being_sampled_(points_being_sampled, points_being_sampled + num_being_sampled_*dim_),
        discrete_pts_(random_discrete(dim_, num_pts_)),
        grad_KG_(dim_*num_to_sample_),
        sqexp_covariance_(dim_, alpha, lengths),
        gaussian_process_(sqexp_covariance_, points_sampled_.data(), points_sampled_value_.data(), noise_variance_.data(),
                          gradients_.data(), num_gradients_, dim_, num_sampled_),
        kg_evaluator_(gaussian_process_, 0, discrete_pts_.data(), num_pts, num_mc_iter, domain_, optimizer_parameters, best_so_far) {
  }

  std::vector<double> random_discrete(int dim, int num_pts){
     std::vector<double> randomDiscrete(dim*num_pts);
     UniformRandomGenerator uniform_generator(318);
     boost::uniform_real<double> uniform_double(-5.0, 5.0);
     for (int i = 0; i < dim_*num_pts_; ++i) {
       randomDiscrete[i] = uniform_double(uniform_generator.engine);
     }
     return randomDiscrete;
  }

  virtual void GetInputSizes(int * num_rows, int * num_cols) const noexcept override OL_NONNULL_POINTERS {
    *num_rows = dim_;
    *num_cols = num_to_sample_;
  }

  virtual int GetGradientsSize() const noexcept override OL_WARN_UNUSED_RESULT {
    return dim_*GetOutputSize()*num_to_sample_;
  }

  virtual int GetOutputSize() const noexcept override OL_WARN_UNUSED_RESULT {
    return 1;
  }

  virtual void EvaluateAndStoreAnalyticGradient(double const * restrict points_to_sample, double * restrict gradients) noexcept override OL_NONNULL_POINTERS_LIST(2) {
    if (gradients_already_computed_ == true) {
      OL_WARNING_PRINTF("WARNING: grad_KG data already set.  Overwriting...\n");
    }
    gradients_already_computed_ = true;

    NormalRNG normal_rng(3141);
    bool configure_for_gradients = true;

    KnowledgeGradientEvaluator<TensorProductDomain>::StateType kg_state(kg_evaluator_, points_to_sample, points_being_sampled_.data(),
                                                                        num_to_sample_, num_being_sampled_, kg_evaluator_.num_mc_iterations(), gradients_.data(),
                                                                        num_gradients_, configure_for_gradients, &normal_rng);

    kg_evaluator_.ComputeGradKnowledgeGradient(&kg_state, grad_KG_.data());

    if (gradients != nullptr) {
      std::copy(grad_KG_.begin(), grad_KG_.end(), gradients);
    }
  }

  virtual double GetAnalyticGradient(int row_index, int column_index, int OL_UNUSED(output_index)) const override OL_WARN_UNUSED_RESULT {
    if (gradients_already_computed_ == false) {
      OL_THROW_EXCEPTION(OptimalLearningException, "PingKnowledgeGradient::GetAnalyticGradient() called BEFORE EvaluateAndStoreAnalyticGradient. NO DATA!");
    }

    return grad_KG_[column_index*dim_ + row_index];
  }

  virtual void EvaluateFunction(double const * restrict points_to_sample, double * restrict function_values) const noexcept override OL_NONNULL_POINTERS {
    NormalRNG normal_rng(3141);
    bool configure_for_gradients = false;

    KnowledgeGradientEvaluator<TensorProductDomain>::StateType kg_state(kg_evaluator_, points_to_sample, points_being_sampled_.data(),
                                                                        num_to_sample_, num_being_sampled_, kg_evaluator_.num_mc_iterations(), gradients_.data(),
                                                                        num_gradients_, configure_for_gradients, &normal_rng);
    *function_values = kg_evaluator_.ComputeKnowledgeGradient(&kg_state);
  }

 private:
  //! spatial dimension (e.g., entries per point of ``points_sampled``)
  int dim_;
  //! domain
  TensorProductDomain domain_;
  //! gradient decent para
  GradientDescentParameters gdp_;
  //! number of potential future samples; gradients are evaluated wrt these points (i.e., the "q" in q,p-EI)
  int num_to_sample_;
  //! number of points being sampled concurrently (i.e., the "p" in q,p-EI)
  int num_being_sampled_;
  //! number of points in ``points_sampled``
  int num_sampled_;
  //! number of points in ``discret_pts''
  int num_pts_;
  //! number of derivatives' observations.
  int num_gradients_;

  //! whether gradients been computed and stored--whether this class is ready for use
  bool gradients_already_computed_;
  // indices of the derivatives' observations.
  std::vector<int> gradients_;

  //! ``\sigma_n^2``, the noise variance
  std::vector<double> noise_variance_;
  //! coordinates of already-sampled points, ``X``
  std::vector<double> points_sampled_;
  //! function values at points_sampled, ``y``
  std::vector<double> points_sampled_value_;
  //! points that are being sampled in concurrently experiments
  std::vector<double> points_being_sampled_;
  //! points to approximate KG
  std::vector<double> discrete_pts_;
  //! the gradient of KG at union_of_points, wrt union_of_points[0:num_to_sample]
  std::vector<double> grad_KG_;

  //! covariance class (for computing covariance and its gradients)
  SquareExponential sqexp_covariance_;
  //! gaussian process used for computations
  GaussianProcess gaussian_process_;
  //! expected improvement evaluator object that specifies the parameters & GP for KG evaluation
  KnowledgeGradientEvaluator<TensorProductDomain> kg_evaluator_;

  OL_DISALLOW_DEFAULT_AND_COPY_AND_ASSIGN(PingKnowledgeGradient);
};

/*!\rst
  Supports evaluating the knowledge gradient, KnowledgeGradientEvaluator::ComputeKnowledgeGradient() and
  its gradient, KnowledgeGradientEvaluator::ComputeGradKnowledgeGradient()

  The gradient is taken wrt ``points_to_sample[dim]``, so this is the ``input_matrix``, ``X_{d,i}``.
  The other inputs to KG are not differentiated against, so they are taken as input and stored by the constructor.

  The output of KG is a scalar.
\endrst*/
class PingPosteriorMean final : public PingableMatrixInputVectorOutputInterface {
 public:
  constexpr static char const * const kName = "Posterior Mean";

  PingPosteriorMean(double const * restrict lengths, double const * restrict points_sampled, double const * restrict points_sampled_value,
                    int const * restrict gradients, double alpha, int dim, int num_to_sample, int num_sampled, int num_gradients) OL_NONNULL_POINTERS
      : dim_(dim),
        num_to_sample_(num_to_sample),
        num_sampled_(num_sampled),
        num_gradients_(num_gradients),
        gradients_already_computed_(false),
        gradients_(gradients, gradients + num_gradients),
        noise_variance_(1+num_gradients, 0.1),
        points_sampled_(points_sampled, points_sampled + dim_*num_sampled_),
        points_sampled_value_(points_sampled_value, points_sampled_value + num_sampled_*(1+num_gradients_)),
        grad_PS_(dim_*num_to_sample_),
        sqexp_covariance_(dim_, alpha, lengths),
        gaussian_process_(sqexp_covariance_, points_sampled_.data(), points_sampled_value_.data(), noise_variance_.data(),
                          gradients_.data(), num_gradients_, dim_, num_sampled_),
        ps_evaluator_(gaussian_process_){
  }

  virtual void GetInputSizes(int * num_rows, int * num_cols) const noexcept override OL_NONNULL_POINTERS {
    *num_rows = dim_;
    *num_cols = num_to_sample_;
  }

  virtual int GetGradientsSize() const noexcept override OL_WARN_UNUSED_RESULT {
    return dim_*GetOutputSize()*num_to_sample_;
  }

  virtual int GetOutputSize() const noexcept override OL_WARN_UNUSED_RESULT {
    return 1;
  }

  virtual void EvaluateAndStoreAnalyticGradient(double const * restrict points_to_sample, double * restrict gradients) noexcept override OL_NONNULL_POINTERS_LIST(2) {
    if (gradients_already_computed_ == true) {
      OL_WARNING_PRINTF("WARNING: grad_KG data already set.  Overwriting...\n");
    }
    gradients_already_computed_ = true;

    NormalRNG normal_rng(3141);
    bool configure_for_gradients = true;

    PosteriorMeanEvaluator::StateType ps_state(ps_evaluator_, 0, points_to_sample, configure_for_gradients);

    ps_evaluator_.ComputeGradPosteriorMean(&ps_state, grad_PS_.data());


    if (gradients != nullptr) {
      std::copy(grad_PS_.begin(), grad_PS_.end(), gradients);
    }
  }

  virtual double GetAnalyticGradient(int row_index, int column_index, int OL_UNUSED(output_index)) const override OL_WARN_UNUSED_RESULT {
    if (gradients_already_computed_ == false) {
      OL_THROW_EXCEPTION(OptimalLearningException, "PingPosteriorMean::GetAnalyticGradient() called BEFORE EvaluateAndStoreAnalyticGradient. NO DATA!");
    }

    return grad_PS_[column_index*dim_ + row_index];
  }

  virtual void EvaluateFunction(double const * restrict points_to_sample, double * restrict function_values) const noexcept override OL_NONNULL_POINTERS {
    bool configure_for_gradients = false;

    PosteriorMeanEvaluator::StateType ps_state(ps_evaluator_, 0, points_to_sample, configure_for_gradients);
    *function_values = ps_evaluator_.ComputePosteriorMean(&ps_state);
  }

 private:
  //! spatial dimension (e.g., entries per point of ``points_sampled``)
  int dim_;
  //! number of potential future samples; gradients are evaluated wrt these points (i.e., the "q" in q,p-EI)
  int num_to_sample_;
  //! number of points in ``points_sampled``
  int num_sampled_;
  //! number of derivatives' observations.
  int num_gradients_;

  //! whether gradients been computed and stored--whether this class is ready for use
  bool gradients_already_computed_;
  // indices of the derivatives' observations.
  std::vector<int> gradients_;

  //! ``\sigma_n^2``, the noise variance
  std::vector<double> noise_variance_;
  //! coordinates of already-sampled points, ``X``
  std::vector<double> points_sampled_;
  //! function values at points_sampled, ``y``
  std::vector<double> points_sampled_value_;
  //! the gradient of KG at union_of_points, wrt union_of_points[0:num_to_sample]
  std::vector<double> grad_PS_;

  //! covariance class (for computing covariance and its gradients)
  SquareExponential sqexp_covariance_;
  //! gaussian process used for computations
  GaussianProcess gaussian_process_;
  //! expected improvement evaluator object that specifies the parameters & GP for KG evaluation
  PosteriorMeanEvaluator ps_evaluator_;

  OL_DISALLOW_DEFAULT_AND_COPY_AND_ASSIGN(PingPosteriorMean);
};

//class PingGradPosteriorMean final : public PingableMatrixInputVectorOutputInterface {
// public:
//  constexpr static char const * const kName = "Grad Posterior Mean";
//
//  PingGradPosteriorMean(double const * restrict lengths, double const * restrict points_sampled, double const * restrict points_sampled_value,
//                    int const * restrict gradients, double alpha, int dim, int num_to_sample, int num_sampled, int num_gradients) OL_NONNULL_POINTERS
//      : dim_(dim),
//        num_to_sample_(num_to_sample),
//        num_sampled_(num_sampled),
//        num_gradients_(num_gradients),
//        gradients_already_computed_(false),
//        gradients_(gradients, gradients + num_gradients),
//        noise_variance_(1+num_gradients, 0.1),
//        points_sampled_(points_sampled, points_sampled + dim_*num_sampled_),
//        points_sampled_value_(points_sampled_value, points_sampled_value + num_sampled_*(1+num_gradients_)),
//        hessian_PS_(Square(dim_)*num_to_sample_),
//        sqexp_covariance_(dim_, alpha, lengths),
//        gaussian_process_(sqexp_covariance_, points_sampled_.data(), points_sampled_value_.data(), noise_variance_.data(),
//                          gradients_.data(), num_gradients_, dim_, num_sampled_),
//        ps_evaluator_(gaussian_process_){
//  }
//
//  virtual void GetInputSizes(int * num_rows, int * num_cols) const noexcept override OL_NONNULL_POINTERS {
//    *num_rows = dim_;
//    *num_cols = num_to_sample_;
//  }
//
//  virtual int GetGradientsSize() const noexcept override OL_WARN_UNUSED_RESULT {
//    return dim_*GetOutputSize()*num_to_sample_;
//  }
//
//  virtual int GetOutputSize() const noexcept override OL_WARN_UNUSED_RESULT {
//    return dim_;
//  }
//
//  virtual void EvaluateAndStoreAnalyticGradient(double const * restrict points_to_sample, double * restrict gradients) noexcept override OL_NONNULL_POINTERS_LIST(2) {
//    if (gradients_already_computed_ == true) {
//      OL_WARNING_PRINTF("WARNING: grad_KG data already set.  Overwriting...\n");
//    }
//    gradients_already_computed_ = true;
//
//    NormalRNG normal_rng(3141);
//    bool configure_for_gradients = true;
//
//    PosteriorMeanEvaluator::StateType ps_state(ps_evaluator_, 0, points_to_sample, configure_for_gradients);
//
//    ps_evaluator_.ComputeHessianPosteriorMean(&ps_state, hessian_PS_.data());
//
//
//    if (gradients != nullptr) {
//      std::copy(hessian_PS_.begin(), hessian_PS_.end(), gradients);
//    }
//  }
//
//  virtual double GetAnalyticGradient(int row_index, int OL_UNUSED(column_index), int output_index) const override OL_WARN_UNUSED_RESULT {
//    if (gradients_already_computed_ == false) {
//      OL_THROW_EXCEPTION(OptimalLearningException, "PingPosteriorMean::GetAnalyticGradient() called BEFORE EvaluateAndStoreAnalyticGradient. NO DATA!");
//    }
//
//    return hessian_PS_[output_index*dim_ + row_index];
//  }
//
//  virtual void EvaluateFunction(double const * restrict points_to_sample, double * restrict function_values) const noexcept override OL_NONNULL_POINTERS {
//    bool configure_for_gradients = true;
//
//    PosteriorMeanEvaluator::StateType ps_state(ps_evaluator_, 0, points_to_sample, configure_for_gradients);
//    ps_evaluator_.ComputeGradPosteriorMean(&ps_state, function_values);
//  }
//
// private:
//  //! spatial dimension (e.g., entries per point of ``points_sampled``)
//  int dim_;
//  //! number of potential future samples; gradients are evaluated wrt these points (i.e., the "q" in q,p-EI)
//  int num_to_sample_;
//  //! number of points in ``points_sampled``
//  int num_sampled_;
//  //! number of derivatives' observations.
//  int num_gradients_;
//
//  //! whether gradients been computed and stored--whether this class is ready for use
//  bool gradients_already_computed_;
//  // indices of the derivatives' observations.
//  std::vector<int> gradients_;
//
//  //! ``\sigma_n^2``, the noise variance
//  std::vector<double> noise_variance_;
//  //! coordinates of already-sampled points, ``X``
//  std::vector<double> points_sampled_;
//  //! function values at points_sampled, ``y``
//  std::vector<double> points_sampled_value_;
//  //! the gradient of KG at union_of_points, wrt union_of_points[0:num_to_sample]
//  std::vector<double> hessian_PS_;
//
//  //! covariance class (for computing covariance and its gradients)
//  SquareExponential sqexp_covariance_;
//  //! gaussian process used for computations
//  GaussianProcess gaussian_process_;
//  //! expected improvement evaluator object that specifies the parameters & GP for KG evaluation
//  PosteriorMeanEvaluator ps_evaluator_;
//
//  OL_DISALLOW_DEFAULT_AND_COPY_AND_ASSIGN(PingGradPosteriorMean);
//};

/*!\rst
  Pings the gradients (spatial) of the KG 50 times with randomly generated test cases
  Works with MC formulae

  \param
    :num_to_sample: number of potential future samples; gradients are evaluated wrt these points (i.e., the "q" in q,p-KG)
    :num_being_sampled: number of points being sampled in concurrent experiments (i.e., the "p" in q,p-KG)
    :epsilon: coarse, fine ``h`` sizes to use in finite difference computation
    :tolerance_fine: desired amount of deviation from the exact rate
    :tolerance_coarse: maximum allowable abmount of deviation from the exact rate
    :input_output_ratio: for ``||analytic_gradient||/||input|| < input_output_ratio``, ping testing is not performed, see PingDerivative()
  \return
    number of ping/test failures
\endrst*/
template <typename KGEvaluator>
OL_WARN_UNUSED_RESULT int PingKGTest(int num_to_sample, int num_being_sampled, double epsilon[2],
                                     double tolerance_fine, double tolerance_coarse, double input_output_ratio) {
  using DomainType = TensorProductDomain;
  int total_errors = 0;
  int errors_this_iteration;
  const int dim = 3;

  int num_sampled = 7;
  int num_pts = 5;

  int gradients [3] = {0, 1, 2};
  int num_gradients = 3;

  std::vector<double> lengths(dim);
  double alpha = 2.80723;
  // set best_so_far to be larger than max(points_sampled_value) (but don't make it huge or stability will be suffer)
  double best_so_far = 7.0;
  const int num_mc_iter = 16;

  MockExpectedImprovementEnvironment KG_environment;

  // gradient descent parameters
  const double gamma = 1.01;
  const double time_factor = 1.0e-3;
  const double max_relative_change = 0.7;
  const double tolerance = 1.0e-5;

<<<<<<< HEAD
  const int max_gradient_descent_steps = 100;
  const int max_num_restarts = 10;
=======
  const int max_gradient_descent_steps = 200;
  const int max_num_restarts = 100;
>>>>>>> 48dca725
  const int num_steps_averaged = 15;

  GradientDescentParameters newton_params(1, max_gradient_descent_steps,
                                 gamma, time_factor,
                                 max_relative_change, tolerance);
  ClosedInterval * domain_bounds = new ClosedInterval[dim];
  for (int i=0; i<dim; ++i){
    domain_bounds[i] = ClosedInterval(-5.0, 5.0);
  }
  delete [] domain_bounds;
  TensorProductDomain domain(domain_bounds, dim);
  // seed randoms
  UniformRandomGenerator uniform_generator(314);

  //UniformRandomGenerator uniform_generator(2718);
  boost::uniform_real<double> uniform_double(0.5, 2.5);

  for (int i = 0; i < 10; ++i) {
    KG_environment.Initialize(dim, num_to_sample, num_being_sampled, num_sampled, num_gradients);
    //std::vector<double> noise_variance(num_sampled, 0.0003);
    for (int j = 0; j < dim; ++j) {
      lengths[j] = uniform_double(uniform_generator.engine);
    }

    KGEvaluator KG_evaluator(domain, newton_params, lengths.data(), KG_environment.points_being_sampled(), KG_environment.points_sampled(),
                             KG_environment.points_sampled_value(), gradients, alpha, best_so_far, KG_environment.dim,
                             KG_environment.num_to_sample, KG_environment.num_being_sampled, KG_environment.num_sampled,
                             num_mc_iter, num_pts, num_gradients);

    //KGEvaluator KG_evaluator(lengths.data(), KG_environment.points_sampled(), KG_environment.points_sampled_value(), alpha, KG_environment.dim, KG_environment.num_to_sample, KG_environment.num_sampled);
    KG_evaluator.EvaluateAndStoreAnalyticGradient(KG_environment.points_to_sample(), nullptr);

    errors_this_iteration = PingDerivative(KG_evaluator, KG_environment.points_to_sample(), epsilon, tolerance_fine, tolerance_coarse, input_output_ratio);

    if (errors_this_iteration != 0) {
      OL_PARTIAL_FAILURE_PRINTF("on iteration %d\n", i);
    }
    total_errors += errors_this_iteration;
  }

  if (total_errors != 0) {
    OL_PARTIAL_FAILURE_PRINTF("%s (%d,%d-KG) gradient pings failed with %d errors\n", KGEvaluator::kName, num_to_sample, num_being_sampled, total_errors);
  } else {
    OL_PARTIAL_SUCCESS_PRINTF("%s (%d,%d-KG) gradient pings passed\n", KGEvaluator::kName, num_to_sample, num_being_sampled);
  }

  return total_errors;
};


/*!\rst
  Pings the gradients (spatial) of the KG 50 times with randomly generated test cases
  Works with MC formulae

  \param
    :num_to_sample: number of potential future samples; gradients are evaluated wrt these points (i.e., the "q" in q,p-KG)
    :num_being_sampled: number of points being sampled in concurrent experiments (i.e., the "p" in q,p-KG)
    :epsilon: coarse, fine ``h`` sizes to use in finite difference computation
    :tolerance_fine: desired amount of deviation from the exact rate
    :tolerance_coarse: maximum allowable abmount of deviation from the exact rate
    :input_output_ratio: for ``||analytic_gradient||/||input|| < input_output_ratio``, ping testing is not performed, see PingDerivative()
  \return
    number of ping/test failures
\endrst*/
template <typename PSEvaluator>
OL_WARN_UNUSED_RESULT int PingPSTest(int num_to_sample, double epsilon[2], double tolerance_fine, double tolerance_coarse, double input_output_ratio) {
  int total_errors = 0;
  int errors_this_iteration;
  const int dim = 3;

  int num_sampled = 7;

  int gradients [3] = {0, 1, 2};
  int num_gradients = 3;

  std::vector<double> lengths(dim);
  double alpha = 2.80723;

  MockExpectedImprovementEnvironment KG_environment;

  UniformRandomGenerator uniform_generator(2718);
  boost::uniform_real<double> uniform_double(0.5, 2.5);

  for (int i = 0; i < 50; ++i) {
    KG_environment.Initialize(dim, num_to_sample, 0, num_sampled, num_gradients);
    for (int j = 0; j < dim; ++j) {
      lengths[j] = uniform_double(uniform_generator.engine);
    }

    PSEvaluator PS_evaluator(lengths.data(), KG_environment.points_sampled(),
                             KG_environment.points_sampled_value(), gradients, alpha, KG_environment.dim,
                             KG_environment.num_to_sample, KG_environment.num_sampled, num_gradients);

    //KGEvaluator KG_evaluator(lengths.data(), KG_environment.points_sampled(), KG_environment.points_sampled_value(), alpha, KG_environment.dim, KG_environment.num_to_sample, KG_environment.num_sampled);
    PS_evaluator.EvaluateAndStoreAnalyticGradient(KG_environment.points_to_sample(), nullptr);

    errors_this_iteration = PingDerivative(PS_evaluator, KG_environment.points_to_sample(), epsilon, tolerance_fine, tolerance_coarse, input_output_ratio);

    if (errors_this_iteration != 0) {
      OL_PARTIAL_FAILURE_PRINTF("on iteration %d\n", i);
    }
    total_errors += errors_this_iteration;
  }

  if (total_errors != 0) {
    OL_PARTIAL_FAILURE_PRINTF("%s (%d,%d-PS) gradient pings failed with %d errors\n", PSEvaluator::kName, num_to_sample, 0, total_errors);
  } else {
    OL_PARTIAL_SUCCESS_PRINTF("%s (%d,%d-PS) gradient pings passed\n", PSEvaluator::kName, num_to_sample, 0);
  }

  return total_errors;
};

}  // end unnamed namespace


/*!\rst
  Wrapper to ping the gradients (spatial) of the inverse of the cholesky factorization with noise.

  \return
    number of ping/test failures
\endrst*/

int PingKGGeneralTest() {
  double epsilon_KG[2] = {1.0e-3, 1.0e-4};
<<<<<<< HEAD
//  int total_errors = PingKGTest<PingKnowledgeGradient>(1, 0, epsilon_KG, 9.0e-2, 3.0e-1, 1.0e-18);
//
//  total_errors += PingKGTest<PingKnowledgeGradient>(2, 0, epsilon_KG, 9.0e-2, 3.0e-1, 1.0e-18);
//
//  total_errors += PingKGTest<PingKnowledgeGradient>(1, 2, epsilon_KG, 9.0e-2, 3.0e-1, 1.0e-18);
//
//  total_errors += PingKGTest<PingKnowledgeGradient>(3, 2, epsilon_KG, 9.0e-2, 3.0e-1, 1.0e-18);
=======
  int total_errors = PingKGTest<PingKnowledgeGradient>(1, 0, epsilon_KG, 9.0e-2, 3.0e-1, 1.0e-18);

  total_errors += PingKGTest<PingKnowledgeGradient>(2, 0, epsilon_KG, 9.0e-2, 3.0e-1, 1.0e-18);

  total_errors += PingKGTest<PingKnowledgeGradient>(1, 2, epsilon_KG, 9.0e-2, 3.0e-1, 1.0e-18);
>>>>>>> 48dca725

  //total_errors += PingKGTest<PingKnowledgeGradient>(8, 0, epsilon_KG, 9.0e-2, 3.0e-1, 1.0e-18);

<<<<<<< HEAD
  //int total_errors = PingPSTest<PingGradPosteriorMean>(1, epsilon_KG, 9.0e-2, 3.0e-1, 1.0e-18);
=======
  //total_errors += PingKGTest<PingKnowledgeGradient>(8, 0, epsilon_KG, 9.0e-2, 3.0e-1, 1.0e-18);
>>>>>>> 48dca725

  int total_errors = PingPSTest<PingPosteriorMean>(1, epsilon_KG, 9.0e-2, 3.0e-1, 1.0e-18);

  return total_errors;
}


int RunKGTests() {
  int total_errors = 0;
  int current_errors = 0;

  {
    current_errors = PingKGGeneralTest();
    if (current_errors != 0) {
      OL_PARTIAL_FAILURE_PRINTF("pinging KG failed with %d errors\n", current_errors);
    }
    total_errors += current_errors;
  }

  if (total_errors != 0) {
    OL_PARTIAL_FAILURE_PRINTF("KG functions failed with %d errors\n\n", total_errors);
  } else {
    OL_PARTIAL_SUCCESS_PRINTF("KG functions passed\n");
  }

  return total_errors;
}


/*!\rst
  Tests that single & multithreaded KG optimization produce *the exact same* results.

  We do this by first setting up KG optimization in a single threaded scenario with 2 starting points and 2 random number generators.
  Optimization is run one from starting point 0 with RNG 0, and then again from starting point 1 with RNG 1.

  Then we run the optimization multithreaded (with 2 threads) over both starting points simultaneously.  One of the threads
  will see the winning (point, RNG) pair from the single-threaded won.  Hence one result point will match with the single threaded
  results exactly.

  Then we re-run the multithreaded optimization, swapping the position of the RNGs and starting points.  If thread 0 won in the
  previous test, thread 1 will win here (and vice versa).

  Note that it's tricky to run single-threaded optimization over both starting points simultaneously because we won't know which
  (point, RNG) pair won (which is required to ascertain the 'winner' since we are not computing KG accurately enough to avoid
  error).
\endrst*/

/*
int MultithreadedKGOptimizationTest() {
  using DomainType = TensorProductDomain;
  const int num_sampled = 17;
  static const int kDim = 3;

  // q,p-KG computation parameters
  int num_to_sample = 2;
  int num_being_sampled = 0;
  int num_pts = 1000;
  //double noise=0.01;

  int * gradients = new int[3]{0, 1, 2};
  int num_gradients = 3;

  std::vector<double> points_being_sampled(kDim*num_being_sampled);
  std::vector<double> discrete_pts(kDim*num_pts);

  // gradient descent parameters
  const double gamma = 0.7;
  const double pre_mult = 1.0;
  const double max_relative_change = 0.7;
  const double tolerance = 1.0e-1;

  const int max_gradient_descent_steps = 250;
  const int max_num_restarts = 3;
  const int num_steps_averaged = 15;
  GradientDescentParameters gd_params(0, max_gradient_descent_steps, max_num_restarts,
                                      num_steps_averaged, gamma, pre_mult,
                                      max_relative_change, tolerance);

  int max_mc_iterations = 967;

  int total_errors = 0;

  // seed randoms
  UniformRandomGenerator uniform_generator(314);
  boost::uniform_real<double> uniform_double_hyperparameter(1.0, 2.5);
  boost::uniform_real<double> uniform_double_lower_bound(-2.0, 0.5);
  boost::uniform_real<double> uniform_double_upper_bound(2.5, 5.5);

  //std::vector<double> noise_variance(num_sampled, 0.0003);
  MockGaussianProcessPriorData<DomainType> mock_gp_data(SquareExponential(kDim, 1.0, 1.0), std::vector<int>(gradients, gradients+num_gradients),
                                                        num_gradients, kDim, num_sampled, uniform_double_lower_bound,
                                                        uniform_double_upper_bound, uniform_double_hyperparameter,
                                                        &uniform_generator);

  for (int j = 0; j < num_being_sampled; ++j) {
    mock_gp_data.domain_ptr->GeneratePointInDomain(&uniform_generator, points_being_sampled.data() + j*kDim);
  }

  for (int j = 0; j < num_pts; ++j) {
    mock_gp_data.domain_ptr->GeneratePointInDomain(&uniform_generator, discrete_pts.data() + j*kDim);
  }

  const int pi_array[] = {314, 3141, 31415, 314159};
  static const int kMaxNumThreads = 2;
  std::vector<NormalRNG> normal_rng_vec(kMaxNumThreads);
  for (int j = 0; j < kMaxNumThreads; ++j) {
    normal_rng_vec[j].SetExplicitSeed(pi_array[j]);
  }

  std::vector<double> starting_points(kDim*kMaxNumThreads*num_to_sample);
  for (int j = 0; j < kMaxNumThreads; ++j) {
    for (int k = 0; k < num_to_sample; ++k) {
      mock_gp_data.domain_ptr->GeneratePointInDomain(&uniform_generator, starting_points.data() + j*kDim*num_to_sample + k*kDim);
    }
  }

  // we will optimize over the expanded region
  std::vector<ClosedInterval> domain_bounds(mock_gp_data.domain_bounds);
  ExpandDomainBounds(3.2, &domain_bounds);
  DomainType domain(domain_bounds.data(), kDim);

  // build truth data by using single threads
  bool found_flag = false;
  std::vector<double> best_next_point_single_thread(kDim*num_to_sample*kMaxNumThreads*kMaxNumThreads);
  int num_threads = 1;
  ThreadSchedule thread_schedule(num_threads, omp_sched_static);
  for (int j = 0; j < kMaxNumThreads; ++j) {
    NormalRNG normal_rng(pi_array[j]);
    int one_multistart = 1;  // truth values come from single threaded execution
    ComputeKGOptimalPointsToSampleViaMultistartGradientDescent(*mock_gp_data.gaussian_process_ptr, gd_params,
                                                               domain, thread_schedule,
                                                               starting_points.data() + j*kDim*num_to_sample,
                                                               points_being_sampled.data(), discrete_pts.data(),
                                                               one_multistart,
                                                               num_to_sample, num_being_sampled, num_pts,
                                                               mock_gp_data.best_so_far, max_mc_iterations,
                                                               &normal_rng, &found_flag,
                                                               best_next_point_single_thread.data() + j*kDim*num_to_sample);
    if (!found_flag) {
      ++total_errors;
    }

    normal_rng.SetExplicitSeed(pi_array[kMaxNumThreads - j - 1]);
    ComputeKGOptimalPointsToSampleViaMultistartGradientDescent(*mock_gp_data.gaussian_process_ptr, gd_params,
                                                               domain, thread_schedule,
                                                               starting_points.data() + j*kDim*num_to_sample,
                                                               points_being_sampled.data(), discrete_pts.data(),
                                                               one_multistart,
                                                               num_to_sample, num_being_sampled, num_pts,
                                                               mock_gp_data.best_so_far, max_mc_iterations,
                                                               &normal_rng, &found_flag,
                                                               best_next_point_single_thread.data() + j*kDim*num_to_sample + kDim*kMaxNumThreads*num_to_sample);
    if (!found_flag) {
      ++total_errors;
    }
  }

  // now multithreaded to generate test data
  std::vector<double> best_next_point_multithread(kDim*num_to_sample);
  thread_schedule.max_num_threads = kMaxNumThreads;
  found_flag = false;
  ComputeKGOptimalPointsToSampleViaMultistartGradientDescent(*mock_gp_data.gaussian_process_ptr, gd_params,
                                                             domain, thread_schedule, starting_points.data(),
                                                             points_being_sampled.data(), discrete_pts.data(), kMaxNumThreads,
                                                             num_to_sample, num_being_sampled, num_pts,
                                                             mock_gp_data.best_so_far,
                                                             max_mc_iterations, normal_rng_vec.data(),
                                                             &found_flag, best_next_point_multithread.data());
  if (!found_flag) {
    ++total_errors;
  }

  // best_next_point_multithread must be PRECISELY one of the points determined by single threaded runs
  double error[kMaxNumThreads*kMaxNumThreads];
  for (int i = 0; i < kMaxNumThreads; ++i) {
    for (int j = 0; j < kMaxNumThreads; ++j) {
      error[i*kMaxNumThreads + j] = 0.0;
      for (int k = 0; k < num_to_sample; ++k) {
        for (int d = 0; d < kDim; ++d) {
          error[i*kMaxNumThreads + j] += std::fabs(best_next_point_multithread[k*kDim + d] -
                                                   best_next_point_single_thread[i*kDim*kMaxNumThreads*num_to_sample +
                                                                                 j*kDim*num_to_sample + k*kDim + d]);
        }
      }
    }
  }
  // normally double precision checks like this are bad
  // but here, we want to ensure that the multithreaded & singlethreaded paths executed THE EXACT SAME CODE IN THE SAME ORDER
  // and hence their results must be identical
  bool pass = false;
  for (int i = 0; i < kMaxNumThreads*kMaxNumThreads; ++i) {
    if (error[i] == 0.0) {
      pass = true;
      break;
    }
  }
  if (pass == false) {
    OL_PARTIAL_FAILURE_PRINTF("multi & single threaded results differ 1: ");
    PrintMatrix(error, 1, Square(kMaxNumThreads));
    ++total_errors;
  }

  // reset random state & flip the points & generators so that if thread 0 won before, thread 1 wins now (or vice versa)
  for (int j = 0; j < kMaxNumThreads; ++j) {
    normal_rng_vec[kMaxNumThreads-j-1].SetExplicitSeed(pi_array[j]);
  }

  std::vector<double> starting_points_flip(kDim*kMaxNumThreads*num_to_sample);
  for (int j = 0; j < kMaxNumThreads; ++j) {
    for (int k = 0; k < num_to_sample; ++k) {
      for (int d = 0; d < kDim; ++d) {
        starting_points_flip[(kMaxNumThreads-j-1)*kDim*num_to_sample + k*kDim + d] = starting_points[j*kDim*num_to_sample + k*kDim + d];
      }
    }
  }

  // check multithreaded results again
  found_flag = false;
  ComputeKGOptimalPointsToSampleViaMultistartGradientDescent(*mock_gp_data.gaussian_process_ptr, gd_params,
                                                             domain, thread_schedule, starting_points_flip.data(),
                                                             points_being_sampled.data(), discrete_pts.data(), kMaxNumThreads,
                                                             num_to_sample, num_being_sampled, num_pts,
                                                             mock_gp_data.best_so_far,
                                                             max_mc_iterations, normal_rng_vec.data(),
                                                             &found_flag, best_next_point_multithread.data());
  if (!found_flag) {
    ++total_errors;
  }

  for (int i = 0; i < kMaxNumThreads; ++i) {
    for (int j = 0; j < kMaxNumThreads; ++j) {
      error[i*kMaxNumThreads + j] = 0.0;
      for (int k = 0; k < num_to_sample; ++k) {
        for (int d = 0; d < kDim; ++d) {
          error[i*kMaxNumThreads + j] += std::fabs(best_next_point_multithread[k*kDim + d] -
                                                   best_next_point_single_thread[i*kDim*kMaxNumThreads*num_to_sample +
                                                                                 j*kDim*num_to_sample + k*kDim + d]);
        }
      }
    }
  }
  // normally double precision checks like this are bad
  // but here, we want to ensure that the multithreaded & singlethreaded paths executed THE EXACT SAME CODE IN THE SAME ORDER
  // and hence their results must be identical
  pass = false;
  for (int i = 0; i < kMaxNumThreads*kMaxNumThreads; ++i) {
    if (error[i] == 0.0) {
      pass = true;
      break;
    }
  }
  delete [] gradients;

  if (pass == false) {
    OL_PARTIAL_FAILURE_PRINTF("multi & single threaded results differ 2: ");
    PrintMatrix(error, 1, Square(kMaxNumThreads));
    ++total_errors;
  }

  if (total_errors != 0) {
    OL_PARTIAL_FAILURE_PRINTF("Single/Multithreaded KG Optimization Consistency Check failed with %d errors\n", total_errors);
  } else {
    OL_PARTIAL_SUCCESS_PRINTF("Single/Multithreaded KG Optimization Consistency Check succeeded\n");
  }

  return total_errors;
}


int EvaluateKGAtPointListTest() {
  using DomainType = TensorProductDomain;
  const int dim = 3;

  int total_errors = 0;

  // grid search parameters
  int num_grid_search_points = 100000;

  // q,p-KG computation parameters
  int num_to_sample = 1;
  int num_being_sampled = 0;
  int max_int_steps = 10;

  int * gradients = new int[3]{0, 1, 2};
  int num_gradients = 3;

  // random number generators
  UniformRandomGenerator uniform_generator(314);
  boost::uniform_real<double> uniform_double_hyperparameter(0.4, 1.3);
  boost::uniform_real<double> uniform_double_lower_bound(-2.0, 0.5);
  boost::uniform_real<double> uniform_double_upper_bound(2.0, 3.5);

  const int64_t pi_array[] = {314, 3141, 31415, 314159, 3141592, 31415926, 314159265, 3141592653, 31415926535, 314159265359};
  static const int kMaxNumThreads = 4;
  ThreadSchedule thread_schedule(kMaxNumThreads, omp_sched_static);
  std::vector<NormalRNG> normal_rng_vec(kMaxNumThreads);
  for (int j = 0; j < kMaxNumThreads; ++j) {
    normal_rng_vec[j].SetExplicitSeed(pi_array[j]);
  }

  int num_sampled = 20;  // arbitrary
  //std::vector<double> noise_variance(num_sampled, 0.002);
  MockGaussianProcessPriorData<DomainType> mock_gp_data(SquareExponential(dim, 1.0, 1.0), std::vector<int>(gradients, gradients+num_gradients),
                                                        num_gradients, dim, num_sampled, uniform_double_lower_bound,
                                                        uniform_double_upper_bound, uniform_double_hyperparameter,
                                                        &uniform_generator);

  // no parallel experiments
  num_being_sampled = 0;
  int num_pts = 10;
  //double noise=0.01;

  std::vector<double> points_being_sampled(dim*num_being_sampled);
  std::vector<double> discrete_pts(dim*num_pts);

  for (int j = 0; j < num_being_sampled; ++j) {
    mock_gp_data.domain_ptr->GeneratePointInDomain(&uniform_generator, points_being_sampled.data() + j*dim);
  }

  for (int j = 0; j < num_pts; ++j) {
    mock_gp_data.domain_ptr->GeneratePointInDomain(&uniform_generator, discrete_pts.data() + j*dim);
  }

  bool found_flag = false;
  std::vector<double> grid_search_best_point(dim*num_to_sample);
  std::vector<double> function_values(num_grid_search_points);
  std::vector<double> initial_guesses(dim*num_to_sample*num_grid_search_points);
  num_grid_search_points = mock_gp_data.domain_ptr->GenerateUniformPointsInDomain(num_grid_search_points, &uniform_generator, initial_guesses.data());

  EvaluateKGAtPointList(*mock_gp_data.gaussian_process_ptr, thread_schedule, initial_guesses.data(),
                        points_being_sampled.data(), discrete_pts.data(), num_grid_search_points, num_to_sample,
                        num_being_sampled, num_pts, mock_gp_data.best_so_far, max_int_steps, &found_flag,
                        normal_rng_vec.data(), function_values.data(), grid_search_best_point.data());
  if (!found_flag) {
    ++total_errors;
  }

  // find the max function_value and the index at which it occurs
  auto max_value_ptr = std::max_element(function_values.begin(), function_values.end());
  auto max_index = std::distance(function_values.begin(), max_value_ptr);

  // check that EvaluateEIAtPointList found the right point
  for (int i = 0; i < dim*num_to_sample; ++i) {
    if (!CheckDoubleWithin(grid_search_best_point[i], initial_guesses[max_index*dim + i], 0.0)) {
      ++total_errors;
    }
  }

  // now check multi-threaded & single threaded give the same result

  {
    std::vector<double> grid_search_best_point_single_thread(dim*num_to_sample);
    std::vector<double> function_values_single_thread(num_grid_search_points);
    ThreadSchedule single_thread_schedule(1, omp_sched_static);
    found_flag = false;
    EvaluateKGAtPointList(*mock_gp_data.gaussian_process_ptr, single_thread_schedule,
                          initial_guesses.data(), points_being_sampled.data(), discrete_pts.data(),
                          num_grid_search_points, num_to_sample, num_being_sampled, num_pts,
                          mock_gp_data.best_so_far, max_int_steps,
                          &found_flag, normal_rng_vec.data(),
                          function_values_single_thread.data(),
                          grid_search_best_point_single_thread.data());
    delete [] gradients;

    // check against multi-threaded result matches single
    for (int i = 0; i < dim*num_to_sample; ++i) {
      if (!CheckDoubleWithin(grid_search_best_point[i], grid_search_best_point_single_thread[i], 0.0)) {
        ++total_errors;
      }
    }

    // check all function values match too
    for (int i = 0; i < num_grid_search_points; ++i) {
      if (!CheckDoubleWithin(function_values[i], function_values_single_thread[i], 0.0)) {
        ++total_errors;
      }
    }
  }
  return total_errors;
}


namespace {  // contains tests of KG optimization
*/
/*!\rst
  Test that KG optimization works as expected for the monte-carlo evaluator types on a TensorProductDomain.

  \return
    number of test failures (invalid results, unconverged results, etc.)
\endrst*/

/*
OL_WARN_UNUSED_RESULT int KnowledgeGradientOptimizationTestCore() {
  using DomainType = TensorProductDomain;
  const int dim = 3;

  int total_errors = 0;
  int current_errors = 0;

  // gradient descent parameters
  const double gamma = 0.5;
  const double pre_mult = 1.4;
  const double max_relative_change = 1.0;
  const double tolerance = 1.0e-7;
  const int max_gradient_descent_steps = 1000;
  const int max_num_restarts = 10;
  const int num_steps_averaged = 0;
  const int num_multistarts = 20;
  GradientDescentParameters gd_params(num_multistarts, max_gradient_descent_steps,
                                      max_num_restarts, num_steps_averaged,
                                      gamma, pre_mult, max_relative_change, tolerance);

  // grid search parameters
  int num_grid_search_points = 10000;
  //const double noise = 0.1;

  int num_pts = 10;
  // 1,p-KG computation parameters
  const int num_to_sample = 1;
  int num_being_sampled = 0;
  int max_int_steps = 6000;

  int * gradients = new int[3]{0, 1, 2};
  int num_gradients = 3;

  // random number generators
  UniformRandomGenerator uniform_generator(314);
  boost::uniform_real<double> uniform_double_hyperparameter(0.4, 1.3);
  boost::uniform_real<double> uniform_double_lower_bound(-2.0, 0.5);
  boost::uniform_real<double> uniform_double_upper_bound(1.0, 2.5);

  const int64_t pi_array[] = {314, 3141, 31415, 314159, 3141592, 31415926, 314159265, 3141592653, 31415926535, 314159265359};
  static const int kMaxNumThreads = 4;
  ThreadSchedule thread_schedule(kMaxNumThreads, omp_sched_static);
  std::vector<NormalRNG> normal_rng_vec(kMaxNumThreads);
  for (int j = 0; j < kMaxNumThreads; ++j) {
    normal_rng_vec[j].SetExplicitSeed(pi_array[j]);
  }

  int num_sampled = 20;

  std::vector<double> noise_variance(num_sampled, 0.002);
  MockGaussianProcessPriorData<DomainType> mock_gp_data(SquareExponential(dim, 1.0, 1.0), std::vector<int>(gradients, gradients+num_gradients),
                                                        num_gradients, dim, num_sampled, uniform_double_lower_bound,
                                                        uniform_double_upper_bound, uniform_double_hyperparameter,
                                                        &uniform_generator);

  // we will optimize over the expanded region
  std::vector<ClosedInterval> domain_bounds(mock_gp_data.domain_bounds);
  ExpandDomainBounds(1.5, &domain_bounds);
  DomainType domain(domain_bounds.data(), dim);

  // set up parallel experiments, if any

  // using MC integration
  num_being_sampled = 2;

  gd_params.max_num_restarts = 3;
  gd_params.max_num_steps = 250;
  gd_params.tolerance = 1.0e-5;

  std::vector<double> discrete_pts(dim*num_pts);
  for (int j = 0; j < num_pts; ++j) {
    mock_gp_data.domain_ptr->GeneratePointInDomain(&uniform_generator, discrete_pts.data() + j*dim);
  }

  std::vector<double> points_being_sampled(dim*num_being_sampled);

  // generate two non-trivial parallel samples
  // picking these randomly could place them in regions where EI is 0, which means errors in the computation would
  // likely be masked (making for a bad test)
  bool found_flag = false;
  for (int j = 0; j < num_being_sampled; ++j) {
    ComputeKGOptimalPointsToSampleWithRandomStarts(*mock_gp_data.gaussian_process_ptr, gd_params,
                                                   domain, thread_schedule, points_being_sampled.data(), discrete_pts.data(),
                                                   num_to_sample, j, num_pts,
                                                   mock_gp_data.best_so_far,
                                                   max_int_steps, &found_flag,
                                                   &uniform_generator, normal_rng_vec.data(),
                                                   points_being_sampled.data() + j*dim);
  }
  printf("setup complete, points_being_sampled:\n");
  PrintMatrixTrans(points_being_sampled.data(), num_being_sampled, dim);


  // optimize KG
  found_flag = false;
  std::vector<double> grid_search_best_point(dim*num_to_sample);
  ComputeKGOptimalPointsToSampleViaLatinHypercubeSearch(*mock_gp_data.gaussian_process_ptr, domain,
                                                        thread_schedule, points_being_sampled.data(), discrete_pts.data(),
                                                        num_grid_search_points, num_to_sample,
                                                        num_being_sampled, num_pts, mock_gp_data.best_so_far,
                                                        max_int_steps, &found_flag,
                                                        &uniform_generator, normal_rng_vec.data(),
                                                        grid_search_best_point.data());
  if (!found_flag) {
    ++total_errors;
  }

  std::vector<double> next_point(dim*num_to_sample);

  int num_multistarts_mc = 8;
  gd_params.num_multistarts = num_multistarts_mc;
  found_flag = false;
  std::vector<double> initial_guesses(num_multistarts_mc*dim);
  domain.GenerateUniformPointsInDomain(num_multistarts_mc - 1, &uniform_generator, initial_guesses.data() + dim);
  std::copy(grid_search_best_point.begin(), grid_search_best_point.end(), initial_guesses.begin());

  ComputeKGOptimalPointsToSampleViaMultistartGradientDescent(*mock_gp_data.gaussian_process_ptr,
                                                             gd_params, domain, thread_schedule,
                                                             initial_guesses.data(),
                                                             points_being_sampled.data(), discrete_pts.data(),
                                                             num_multistarts_mc, num_to_sample,
                                                             num_being_sampled, num_pts,
                                                             mock_gp_data.best_so_far,
                                                             max_int_steps,
                                                             normal_rng_vec.data(), &found_flag,
                                                             next_point.data());
  if (!found_flag) {
    ++total_errors;
  }


  printf("next best point  : "); PrintMatrixTrans(next_point.data(), num_to_sample, dim);
  printf("grid search point: "); PrintMatrixTrans(grid_search_best_point.data(), num_to_sample, dim);

  // results
  double kg_optimized, kg_grid_search;
  std::vector<double> grad_kg(dim*num_to_sample);

  // set up evaluators and state to check results
  double tolerance_result = tolerance;
  bool configure_for_gradients = true;

  max_int_steps = 1000000;
  tolerance_result = 2.0e-3;  // reduce b/c we cannot achieve full accuracy in the monte-carlo case
  // while still having this test run in a reasonable amt of time
  //noise = 0.1;
  KnowledgeGradientEvaluator kg_evaluator(*mock_gp_data.gaussian_process_ptr, discrete_pts.data(), num_pts,
                                          max_int_steps, mock_gp_data.best_so_far);
  KnowledgeGradientEvaluator::StateType kg_state(kg_evaluator, next_point.data(),
                                                 points_being_sampled.data(), num_to_sample,
                                                 num_being_sampled, num_pts, gradients, num_gradients, configure_for_gradients,
                                                 normal_rng_vec.data());

  kg_optimized = kg_evaluator.ComputeKnowledgeGradient(&kg_state);
  kg_evaluator.ComputeGradKnowledgeGradient(&kg_state, grad_kg.data());

  kg_state.SetCurrentPoint(kg_evaluator, grid_search_best_point.data());
  kg_grid_search = kg_evaluator.ComputeKnowledgeGradient(&kg_state);

  delete [] gradients;
  printf("optimized KG: %.18E, grid_search_KG: %.18E\n", kg_optimized, kg_grid_search);
  printf("grad_KG: "); PrintMatrixTrans(grad_kg.data(), num_to_sample, dim);

  if (kg_optimized < kg_grid_search) {
    ++total_errors;
  }

  current_errors = 0;
  for (const auto& entry : grad_kg) {
    if (!CheckDoubleWithinRelative(entry, 0.0, tolerance_result)) {
      ++current_errors;
    }
  }
  total_errors += current_errors;

  return total_errors;
}
*/
/*!\rst
  Test that KG optimization works as expected for the monte-carlo evaluator types on a SimplexIntersectTensorProductDomain.

  \return
    number of test failures (invalid results, unconverged results, etc.)
\endrst*/

/*
OL_WARN_UNUSED_RESULT int KnowledgeGradientOptimizationSimplexTestCore() {
  using DomainType = SimplexIntersectTensorProductDomain;
  const int dim = 3;

  int total_errors = 0;
  int current_errors = 0;

  // gradient descent parameters
  const double gamma = 0.8;
  const double pre_mult = 0.02;
  const double max_relative_change = 0.99;
  const double tolerance = 1.0e-7;
  const int max_gradient_descent_steps = 1000;
  const int max_num_restarts = 10;
  const int num_steps_averaged = 0;
  const int num_multistarts = 20;
  GradientDescentParameters gd_params(num_multistarts, max_gradient_descent_steps,
                                      max_num_restarts, num_steps_averaged, gamma, pre_mult,
                                      max_relative_change, tolerance);

  // grid search parameters
  int num_grid_search_points = 10000;
  const double noise = 0.1;

  int num_pts = 10;

  // 1,p-KG computation parameters
  const int num_to_sample = 1;
  int num_being_sampled = 0;
  int max_int_steps = 6000;

  int * gradients = new int[3]{0, 1, 2};
  int num_gradients = 3;

  // random number generators
  UniformRandomGenerator uniform_generator(314);
  boost::uniform_real<double> uniform_double_hyperparameter(0.05, 0.1);
  boost::uniform_real<double> uniform_double_lower_bound(0.11, 0.15);
  boost::uniform_real<double> uniform_double_upper_bound(0.3, 0.35);

  const int64_t pi_array[] = {314, 3141, 31415, 314159, 3141592, 31415926, 314159265, 3141592653, 31415926535, 314159265359};
  static const int kMaxNumThreads = 4;
  ThreadSchedule thread_schedule(kMaxNumThreads, omp_sched_static);
  std::vector<NormalRNG> normal_rng_vec(kMaxNumThreads);
  for (int j = 0; j < kMaxNumThreads; ++j) {
    normal_rng_vec[j].SetExplicitSeed(pi_array[j]);
  }

  int num_sampled = 20;

  //std::vector<double> noise_variance(num_sampled, 0.002);
  MockGaussianProcessPriorData<DomainType> mock_gp_data(SquareExponential(dim, 1.0, 1.0), std::vector<int>(gradients, gradients+num_gradients),
                                                        num_gradients, dim, num_sampled, uniform_double_lower_bound,
                                                        uniform_double_upper_bound, uniform_double_hyperparameter,
                                                        &uniform_generator);

  // we will optimize over the expanded region
  std::vector<ClosedInterval> domain_bounds(mock_gp_data.domain_bounds);
  ExpandDomainBounds(2.2, &domain_bounds);
  // intersect domain with bounding box of unit simplex
  for (auto& interval : domain_bounds) {
    interval.min = std::fmax(interval.min, 0.0);
    interval.max = std::fmin(interval.max, 1.0);
  }
  DomainType domain(domain_bounds.data(), dim);

  // using MC integration
  num_being_sampled = 2;

  gd_params.max_num_restarts = 4;
  gd_params.max_num_steps = 250;
  gd_params.tolerance = 1.0e-4;

  std::vector<double> discrete_pts(dim*num_pts);
  for (int j = 0; j < num_pts; ++j) {
    mock_gp_data.domain_ptr->GeneratePointInDomain(&uniform_generator, discrete_pts.data() + j*dim);
  }

  std::vector<double> points_being_sampled(dim*num_being_sampled);

  // generate two non-trivial parallel samples
  // picking these randomly could place them in regions where KG is 0, which means errors in the computation would
  // likely be masked (making for a bad test)
  bool found_flag = false;
  for (int j = 0; j < num_being_sampled; ++j) {
    ComputeKGOptimalPointsToSampleWithRandomStarts(*mock_gp_data.gaussian_process_ptr, gd_params,
                                                   domain, thread_schedule, points_being_sampled.data(), discrete_pts.data(),
                                                   num_to_sample, j, num_pts,
                                                   mock_gp_data.best_so_far,
                                                   max_int_steps, &found_flag,
                                                   &uniform_generator, normal_rng_vec.data(),
                                                   points_being_sampled.data() + j*dim);
  }
  printf("setup complete, points_being_sampled:\n");
  PrintMatrixTrans(points_being_sampled.data(), num_being_sampled, dim);

  // optimize KG
  found_flag = false;
  std::vector<double> grid_search_best_point(dim*num_to_sample);
  ComputeKGOptimalPointsToSampleViaLatinHypercubeSearch(*mock_gp_data.gaussian_process_ptr, domain,
                                                        thread_schedule, points_being_sampled.data(), discrete_pts.data(),
                                                        num_grid_search_points, num_to_sample,
                                                        num_being_sampled, num_pts, mock_gp_data.best_so_far,
                                                        max_int_steps, &found_flag,
                                                        &uniform_generator, normal_rng_vec.data(),
                                                        grid_search_best_point.data());
  if (!found_flag) {
    ++total_errors;
  }

  std::vector<double> next_point(dim*num_to_sample);

  int num_multistarts_mc = 8;
  gd_params.num_multistarts = num_multistarts_mc;
  found_flag = false;
  std::vector<double> initial_guesses(num_multistarts_mc*dim);
  int num_points_actual = domain.GenerateUniformPointsInDomain(num_multistarts_mc, &uniform_generator, initial_guesses.data());
  if (num_points_actual != num_multistarts_mc) {
    ++total_errors;
  }
  std::copy(grid_search_best_point.begin(), grid_search_best_point.end(), initial_guesses.begin());

  ComputeKGOptimalPointsToSampleViaMultistartGradientDescent(*mock_gp_data.gaussian_process_ptr,
                                                             gd_params, domain, thread_schedule,
                                                             initial_guesses.data(),
                                                             points_being_sampled.data(), discrete_pts.data(),
                                                             num_multistarts_mc, num_to_sample,
                                                             num_being_sampled, num_pts,
                                                             mock_gp_data.best_so_far,
                                                             max_int_steps,
                                                             normal_rng_vec.data(), &found_flag,
                                                             next_point.data());
  if (!found_flag) {
    ++total_errors;
  }

  printf("next best point  : "); PrintMatrixTrans(next_point.data(), num_to_sample, dim);
  printf("grid search point: "); PrintMatrixTrans(grid_search_best_point.data(), num_to_sample, dim);

  // results
  double kg_optimized, kg_grid_search;
  std::vector<double> grad_kg(dim*num_to_sample);

  // set up evaluators and state to check results
  double tolerance_result = tolerance;
  bool configure_for_gradients = true;

  max_int_steps = 1000000;
  tolerance_result = 3.8e-3;  // reduce b/c we cannot achieve full accuracy in the monte-carlo case
  // while still having this test run in a reasonable amt of time
  //noise = 0.1;
  KnowledgeGradientEvaluator kg_evaluator(*mock_gp_data.gaussian_process_ptr, discrete_pts.data(), num_pts,
                                          max_int_steps, mock_gp_data.best_so_far);
  KnowledgeGradientEvaluator::StateType kg_state(kg_evaluator, next_point.data(),
                                                 points_being_sampled.data(), num_to_sample,
                                                 num_being_sampled, num_pts, gradients, num_gradients, configure_for_gradients,
                                                 normal_rng_vec.data());
  kg_optimized = kg_evaluator.ComputeKnowledgeGradient(&kg_state);
  kg_evaluator.ComputeGradKnowledgeGradient(&kg_state, grad_kg.data());

  kg_state.SetCurrentPoint(kg_evaluator, grid_search_best_point.data());
  kg_grid_search = kg_evaluator.ComputeKnowledgeGradient(&kg_state);

  delete [] gradients;
  printf("optimized KG: %.18E, grid_search_KG: %.18E\n", kg_optimized, kg_grid_search);
  printf("grad_KG: "); PrintMatrixTrans(grad_kg.data(), num_to_sample, dim);

  if (kg_optimized < kg_grid_search) {
    ++total_errors;
  }

  current_errors = 0;
  for (const auto& entry : grad_kg) {
    if (!CheckDoubleWithinRelative(entry, 0.0, tolerance_result)) {
      ++current_errors;
    }
  }
  total_errors += current_errors;

  return total_errors;
}

}  // end unnamed namespace

int KnowledgeGradientOptimizationTest(DomainTypes domain_type) {
  switch (domain_type) {
    case DomainTypes::kTensorProduct: {
      return KnowledgeGradientOptimizationTestCore();
    }  // end case kTensorProduct
    case DomainTypes::kSimplex: {
      return KnowledgeGradientOptimizationSimplexTestCore();
    }  // end case kSimplex
    default: {
      OL_ERROR_PRINTF("%s: INVALID domain_type choice: %d\n", OL_CURRENT_FUNCTION_NAME, domain_type);
      return 1;
    }
  }  // end switch over domain_type
}
*/
/*!\rst
  At the moment, this test is very bare-bones.  It checks:

  1. method succeeds
  2. points returned are all inside the specified domain
  3. points returned are not within epsilon of each other (i.e., distinct)
  4. result of gradient-descent optimization is *no worse* than result of a random search
  5. final grad EI is sufficiently small

  The test sets up a toy problem by repeatedly drawing from a GP with made-up hyperparameters.
  Then it runs KG optimization, attempting to sample 3 points simultaneously.
\endrst*/

/*
int KnowledgeGradientOptimizationMultipleSamplesTest() {
  using DomainType = TensorProductDomain;
  const int dim = 3;

  int total_errors = 0;
  int current_errors = 0;

  // gradient descent parameters
  const double gamma = 0.5;
  const double pre_mult = 1.5;
  const double max_relative_change = 1.0;
  const double tolerance = 1.0e-5;
  const int max_gradient_descent_steps = 250;
  const int max_num_restarts = 3;
  const int num_steps_averaged = 0;
  const int num_multistarts = 20;
  GradientDescentParameters gd_params(num_multistarts, max_gradient_descent_steps,
                                      max_num_restarts, num_steps_averaged, gamma, pre_mult,
                                      max_relative_change, tolerance);

  // grid search parameters
  int num_grid_search_points = 1000;
  const double noise = 0.1;

  int num_pts = 10;

  // q,p-KG computation parameters
  const int num_to_sample = 3;
  const int num_being_sampled = 0;

  int * gradients = new int[3]{0, 1, 2};
  int num_gradients = 3;

  std::vector<double> points_being_sampled(dim*num_being_sampled);

  int max_int_steps = 6000;

  // random number generators
  UniformRandomGenerator uniform_generator(314);
  boost::uniform_real<double> uniform_double_hyperparameter(0.4, 1.3);
  boost::uniform_real<double> uniform_double_lower_bound(-2.0, 0.5);
  boost::uniform_real<double> uniform_double_upper_bound(1.0, 2.5);

  const int64_t pi_array[] = {314, 3141, 31415, 314159, 3141592, 31415926, 314159265, 3141592653, 31415926535, 314159265359};
  static const int kMaxNumThreads = 4;
  ThreadSchedule thread_schedule(kMaxNumThreads, omp_sched_static);
  std::vector<NormalRNG> normal_rng_vec(kMaxNumThreads);
  for (int j = 0; j < kMaxNumThreads; ++j) {
    normal_rng_vec[j].SetExplicitSeed(pi_array[j]);
  }

  const int num_sampled = 20;
  //std::vector<double> noise_variance(num_sampled, 0.002);
  MockGaussianProcessPriorData<DomainType> mock_gp_data(SquareExponential(dim, 1.0, 1.0), std::vector<int>(gradients, gradients+num_gradients),
                                                        num_gradients, dim, num_sampled, uniform_double_lower_bound,
                                                        uniform_double_upper_bound, uniform_double_hyperparameter,
                                                        &uniform_generator);

  // we will optimize over the expanded region
  std::vector<ClosedInterval> domain_bounds(mock_gp_data.domain_bounds);
  ExpandDomainBounds(1.5, &domain_bounds);
  DomainType domain(domain_bounds.data(), dim);

  std::vector<double> discrete_pts(dim*num_pts);
  int num_points_actual = domain.GenerateUniformPointsInDomain(num_pts, &uniform_generator, discrete_pts.data());

  // optimize KG using grid search to set the baseline
  bool found_flag = false;
  std::vector<double> grid_search_best_point_set(dim*num_to_sample);
  ComputeKGOptimalPointsToSampleViaLatinHypercubeSearch(*mock_gp_data.gaussian_process_ptr, domain,
                                                        thread_schedule, points_being_sampled.data(), discrete_pts.data(),
                                                        num_grid_search_points, num_to_sample,
                                                        num_being_sampled, num_pts, mock_gp_data.best_so_far,
                                                        max_int_steps, &found_flag,
                                                        &uniform_generator, normal_rng_vec.data(),
                                                        grid_search_best_point_set.data());
  if (!found_flag) {
    ++total_errors;
  }

  // optimize KG using gradient descent
  found_flag = false;
  bool lhc_search_only = false;
  std::vector<double> best_points_to_sample(dim*num_to_sample);
  ComputeKGOptimalPointsToSample(*mock_gp_data.gaussian_process_ptr, gd_params, domain,
                                 thread_schedule, points_being_sampled.data(), discrete_pts.data(),
                                 num_to_sample, num_being_sampled, num_pts, mock_gp_data.best_so_far,
                                 max_int_steps, lhc_search_only,
                                 num_grid_search_points, &found_flag, &uniform_generator,
                                 normal_rng_vec.data(), best_points_to_sample.data());
  if (!found_flag) {
    ++total_errors;
  }

  // check points are in domain
  RepeatedDomain<DomainType> repeated_domain(domain, num_to_sample);
  if (!repeated_domain.CheckPointInside(best_points_to_sample.data())) {
    ++current_errors;
  }
#ifdef OL_ERROR_PRINT
  if (current_errors != 0) {
    OL_ERROR_PRINTF("ERROR: points were not in domain!  points:\n");
    PrintMatrixTrans(best_points_to_sample.data(), num_to_sample, dim);
    OL_ERROR_PRINTF("domain:\n");
    PrintDomainBounds(domain_bounds.data(), dim);
  }
#endif
  total_errors += current_errors;

  // check points are distinct; points within tolerance are considered non-distinct
  const double distinct_point_tolerance = 1.0e-5;
  current_errors = CheckPointsAreDistinct(best_points_to_sample.data(), num_to_sample, dim, distinct_point_tolerance);
#ifdef OL_ERROR_PRINT
  if (current_errors != 0) {
    OL_ERROR_PRINTF("ERROR: points were not distinct!  points:\n");
    PrintMatrixTrans(best_points_to_sample.data(), num_to_sample, dim);
  }
#endif
  total_errors += current_errors;

  // results
  double kg_optimized, kg_grid_search;
  std::vector<double> grad_kg(dim*num_to_sample);

  // set up evaluators and state to check results
  double tolerance_result = tolerance;
  {
    max_int_steps = 1000000;  // evaluate the final results with high accuracy
    tolerance_result = 2.0e-3;  // reduce b/c we cannot achieve full accuracy in the monte-carlo case
    // while still having this test run in a reasonable amt of time
    bool configure_for_gradients = true;
    KnowledgeGradientEvaluator kg_evaluator(*mock_gp_data.gaussian_process_ptr, discrete_pts.data(), num_pts,
                                            max_int_steps, mock_gp_data.best_so_far);
    KnowledgeGradientEvaluator::StateType kg_state(kg_evaluator, best_points_to_sample.data(),
                                                   points_being_sampled.data(), num_to_sample,
                                                   num_being_sampled, num_pts, gradients, num_gradients, configure_for_gradients,
                                                   normal_rng_vec.data());
    kg_optimized = kg_evaluator.ComputeKnowledgeGradient(&kg_state);
    kg_evaluator.ComputeGradKnowledgeGradient(&kg_state, grad_kg.data());

    KnowledgeGradientEvaluator::StateType kg_state_grid_search(kg_evaluator,
                                                               grid_search_best_point_set.data(),
                                                               points_being_sampled.data(), num_to_sample,
                                                               num_being_sampled, num_pts, gradients, num_gradients, configure_for_gradients,
                                                               normal_rng_vec.data());
    kg_grid_search = kg_evaluator.ComputeKnowledgeGradient(&kg_state_grid_search);
  }

  printf("optimized KG: %.18E, grid_search_KG: %.18E\n", kg_optimized, kg_grid_search);
  printf("grad_KG: "); PrintMatrixTrans(grad_kg.data(), num_to_sample, dim);
  delete [] gradients;

  if (kg_optimized < kg_grid_search) {
    ++total_errors;
  }

  current_errors = 0;
  for (const auto& entry : grad_kg) {
    if (!CheckDoubleWithinRelative(entry, 0.0, tolerance_result)) {
      ++current_errors;
    }
  }
  total_errors += current_errors;

  return total_errors;
}
*/

}  // end namespace optimal_learning<|MERGE_RESOLUTION|>--- conflicted
+++ resolved
@@ -511,13 +511,8 @@
   const double max_relative_change = 0.7;
   const double tolerance = 1.0e-5;
 
-<<<<<<< HEAD
-  const int max_gradient_descent_steps = 100;
-  const int max_num_restarts = 10;
-=======
   const int max_gradient_descent_steps = 200;
   const int max_num_restarts = 100;
->>>>>>> 48dca725
   const int num_steps_averaged = 15;
 
   GradientDescentParameters newton_params(1, max_gradient_descent_steps,
@@ -643,29 +638,14 @@
 
 int PingKGGeneralTest() {
   double epsilon_KG[2] = {1.0e-3, 1.0e-4};
-<<<<<<< HEAD
-//  int total_errors = PingKGTest<PingKnowledgeGradient>(1, 0, epsilon_KG, 9.0e-2, 3.0e-1, 1.0e-18);
-//
-//  total_errors += PingKGTest<PingKnowledgeGradient>(2, 0, epsilon_KG, 9.0e-2, 3.0e-1, 1.0e-18);
-//
-//  total_errors += PingKGTest<PingKnowledgeGradient>(1, 2, epsilon_KG, 9.0e-2, 3.0e-1, 1.0e-18);
-//
-//  total_errors += PingKGTest<PingKnowledgeGradient>(3, 2, epsilon_KG, 9.0e-2, 3.0e-1, 1.0e-18);
-=======
+
   int total_errors = PingKGTest<PingKnowledgeGradient>(1, 0, epsilon_KG, 9.0e-2, 3.0e-1, 1.0e-18);
 
   total_errors += PingKGTest<PingKnowledgeGradient>(2, 0, epsilon_KG, 9.0e-2, 3.0e-1, 1.0e-18);
 
   total_errors += PingKGTest<PingKnowledgeGradient>(1, 2, epsilon_KG, 9.0e-2, 3.0e-1, 1.0e-18);
->>>>>>> 48dca725
 
   //total_errors += PingKGTest<PingKnowledgeGradient>(8, 0, epsilon_KG, 9.0e-2, 3.0e-1, 1.0e-18);
-
-<<<<<<< HEAD
-  //int total_errors = PingPSTest<PingGradPosteriorMean>(1, epsilon_KG, 9.0e-2, 3.0e-1, 1.0e-18);
-=======
-  //total_errors += PingKGTest<PingKnowledgeGradient>(8, 0, epsilon_KG, 9.0e-2, 3.0e-1, 1.0e-18);
->>>>>>> 48dca725
 
   int total_errors = PingPSTest<PingPosteriorMean>(1, epsilon_KG, 9.0e-2, 3.0e-1, 1.0e-18);
 
