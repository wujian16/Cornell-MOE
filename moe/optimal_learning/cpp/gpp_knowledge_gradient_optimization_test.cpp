/*!
  \file gpp_knowledge_gradient_optimization_test.cpp
  \rst
  Routines to test the functions in gpp_knowledge_gradient_optimization.cpp.

  The tests verify KnowledgeGradientEvaluator, and KG optimization from gpp_knowledge_gradient_optimization.cpp.

  1. Ping testing (verifying analytic gradient computation against finite difference approximations)

     a. Following gpp_covariance_test.cpp, we define class PingKnowledgeGradient for
        evaluating those functions + their spatial gradients.

     b. Ping for derivative accuracy (PingGPComponentTest, PingEITest); these unit test the analytic derivatives.

  2. Monte-Carlo KG vs analytic KG validation: the monte-carlo versions are run to "high" accuracy and checked against
     analytic formulae when applicable
  3. Gradient Descent: using polynomials and other simple fucntions with analytically known optima
     to verify that the algorithm(s) underlying KG optimization are performing correctly.
  4. Single-threaded vs multi-threaded KG optimization validation: single and multi-threaded runs are checked to have the same
     output.
  5. End-to-end test of the KG optimization process for the analytic and monte-carlo cases.  These tests use constructed
     data for inputs but otherwise exercise the same code paths used for KG optimization in production.
\endrst*/

// #define OL_VERBOSE_PRINT
#include "gpp_knowledge_gradient_optimization_test.hpp"

#include <cmath>

#include <algorithm>
#include <limits>
#include <vector>

#include <boost/random/uniform_real.hpp>  // NOLINT(build/include_order)

#include "gpp_common.hpp"
#include "gpp_covariance.hpp"
#include "gpp_geometry.hpp"
#include "gpp_linear_algebra.hpp"
#include "gpp_logging.hpp"
#include "gpp_math.hpp"
#include "gpp_random.hpp"
#include "gpp_test_utils.hpp"
#include "gpp_knowledge_gradient_optimization.hpp"
#include "gpp_optimizer_parameters.hpp"

namespace optimal_learning {

MockKnowledgeGradientEnvironment::MockKnowledgeGradientEnvironment()
    : dim(-1),
      num_sampled(-1),
      num_to_sample(-1),
      num_being_sampled(-1),
      num_pts(-1),
      num_derivatives(-1),
      points_sampled_(20*4),
      points_sampled_value_(20),
      points_to_sample_(4),
      points_being_sampled_(20*4),
      discrete_pts_(20*4),
      uniform_generator_(kDefaultSeed),
      uniform_double_(range_min, range_max) {
}

void MockKnowledgeGradientEnvironment::Initialize(int dim_in, int num_to_sample_in, int num_being_sampled_in,
               int num_sampled_in, int num_pts_in, int num_derivatives_in, UniformRandomGenerator * uniform_generator) {
  if (dim_in != dim || num_to_sample_in != num_to_sample || num_being_sampled_in != num_being_sampled || num_sampled_in != num_sampled || num_pts_in != num_pts
     || num_derivatives_in != num_derivatives) {
    dim = dim_in;
    num_to_sample = num_to_sample_in;
    num_being_sampled = num_being_sampled_in;
    num_sampled = num_sampled_in;
    num_pts = num_pts_in;
    num_derivatives = num_derivatives_in;

    points_sampled_.resize(num_sampled*dim);
    points_sampled_value_.resize(num_sampled*(1+num_derivatives));
    points_to_sample_.resize(num_to_sample*dim);
    points_being_sampled_.resize(num_being_sampled*dim);
    discrete_pts_.resize(num_pts*dim);
  }

  for (int i = 0; i < dim*num_sampled; ++i) {
    points_sampled_[i] = uniform_double_(uniform_generator->engine);
  }

  for (int i = 0; i < num_sampled*(1+num_derivatives); ++i) {
    points_sampled_value_[i] = uniform_double_(uniform_generator->engine);
  }

  for (int i = 0; i < dim*num_to_sample; ++i) {
    points_to_sample_[i] = uniform_double_(uniform_generator->engine);
  }

  for (int i = 0; i < dim*num_being_sampled; ++i) {
    points_being_sampled_[i] = uniform_double_(uniform_generator->engine);
  }

  for (int i = 0; i < dim*num_pts; ++i) {
    discrete_pts_[i] = uniform_double_(uniform_generator->engine);
  }
}

namespace {  // contains classes/routines for ping testing

/*!\rst
  Supports evaluating the knowledge gradient, KnowledgeGradientEvaluator::ComputeKnowledgeGradient() and
  its gradient, KnowledgeGradientEvaluator::ComputeGradKnowledgeGradient()

  The gradient is taken wrt ``points_to_sample[dim]``, so this is the ``input_matrix``, ``X_{d,i}``.
  The other inputs to KG are not differentiated against, so they are taken as input and stored by the constructor.

  The output of KG is a scalar.
\endrst*/
class PingKnowledgeGradient final : public PingableMatrixInputVectorOutputInterface {
 public:
  constexpr static char const * const kName = "KG with MC integration";

  PingKnowledgeGradient(TensorProductDomain domain, GradientDescentParameters& optimizer_parameters,
                        double const * restrict lengths, double const * restrict points_being_sampled,
                        double const * restrict points_sampled, double const * restrict points_sampled_value,
                        int const * restrict gradients, double alpha, double best_so_far, int dim, int num_to_sample, int num_being_sampled,
                        int num_sampled, int num_mc_iter, int num_pts, int num_gradients) OL_NONNULL_POINTERS
      : dim_(dim),
        domain_(domain),
        gdp_(optimizer_parameters.num_multistarts, optimizer_parameters.max_num_steps,
             optimizer_parameters.max_num_restarts, optimizer_parameters.num_steps_averaged,
             optimizer_parameters.gamma, optimizer_parameters.pre_mult,
             optimizer_parameters.max_relative_change, optimizer_parameters.tolerance),
        num_to_sample_(num_to_sample),
        num_being_sampled_(num_being_sampled),
        num_sampled_(num_sampled),
        num_pts_(num_pts),
        num_gradients_(num_gradients),
        gradients_already_computed_(false),
        gradients_(gradients, gradients + num_gradients),
        noise_variance_(1+num_gradients, 0.1),
        points_sampled_(points_sampled, points_sampled + dim_*num_sampled_),
        points_sampled_value_(points_sampled_value, points_sampled_value + num_sampled_*(1+num_gradients_)),
        points_being_sampled_(points_being_sampled, points_being_sampled + num_being_sampled_*dim_),
        discrete_pts_(random_discrete(dim_, num_pts_)),
        grad_KG_(dim_*num_to_sample_),
        sqexp_covariance_(dim_, alpha, lengths),
        gaussian_process_(sqexp_covariance_, points_sampled_.data(), points_sampled_value_.data(), noise_variance_.data(),
                          gradients_.data(), num_gradients_, dim_, num_sampled_),
        kg_evaluator_(gaussian_process_, discrete_pts_.data(), num_pts, num_mc_iter, domain_, optimizer_parameters, best_so_far) {
  }

  std::vector<double> random_discrete(int dim, int num_pts){
     std::vector<double> randomDiscrete(dim*num_pts);
     UniformRandomGenerator uniform_generator(318);
     boost::uniform_real<double> uniform_double(-5.0, 5.0);
     for (int i = 0; i < dim_*num_pts_; ++i) {
       randomDiscrete[i] = uniform_double(uniform_generator.engine);
     }
     return randomDiscrete;
  }

  virtual void GetInputSizes(int * num_rows, int * num_cols) const noexcept override OL_NONNULL_POINTERS {
    *num_rows = dim_;
    *num_cols = num_to_sample_;
  }

  virtual int GetGradientsSize() const noexcept override OL_WARN_UNUSED_RESULT {
    return dim_*GetOutputSize()*num_to_sample_;
  }

  virtual int GetOutputSize() const noexcept override OL_WARN_UNUSED_RESULT {
    return 1;
  }

  virtual void EvaluateAndStoreAnalyticGradient(double const * restrict points_to_sample, double * restrict gradients) noexcept override OL_NONNULL_POINTERS_LIST(2) {
    if (gradients_already_computed_ == true) {
      OL_WARNING_PRINTF("WARNING: grad_KG data already set.  Overwriting...\n");
    }
    gradients_already_computed_ = true;

    NormalRNG normal_rng(3141);
    bool configure_for_gradients = true;

<<<<<<< HEAD
    printf("test1\n");
=======
    KnowledgeGradientEvaluator<TensorProductDomain>::StateType kg_state(kg_evaluator_, points_to_sample, points_being_sampled_.data(),
                                                                       num_to_sample_, num_being_sampled_, num_pts_, gradients_.data(),
                                                                       num_gradients_, configure_for_gradients, &normal_rng);
>>>>>>> 1f047c4b

    KnowledgeGradientEvaluator<TensorProductDomain>::StateType kg_state(kg_evaluator_, points_to_sample, points_being_sampled_.data(),
                                                                        num_to_sample_, num_being_sampled_, num_pts_, gradients_.data(),
                                                                        num_gradients_, configure_for_gradients, &normal_rng);
    printf("test2\n");

    kg_evaluator_.ComputeGradKnowledgeGradient(&kg_state, grad_KG_.data());
    printf("test3\n");

    if (gradients != nullptr) {
      std::copy(grad_KG_.begin(), grad_KG_.end(), gradients);
    }
  }

  virtual double GetAnalyticGradient(int row_index, int column_index, int OL_UNUSED(output_index)) const override OL_WARN_UNUSED_RESULT {
    if (gradients_already_computed_ == false) {
      OL_THROW_EXCEPTION(OptimalLearningException, "PingKnowledgeGradient::GetAnalyticGradient() called BEFORE EvaluateAndStoreAnalyticGradient. NO DATA!");
    }

    return grad_KG_[column_index*dim_ + row_index];
  }

  virtual void EvaluateFunction(double const * restrict points_to_sample, double * restrict function_values) const noexcept override OL_NONNULL_POINTERS {
    NormalRNG normal_rng(3141);
    bool configure_for_gradients = false;

    KnowledgeGradientEvaluator<TensorProductDomain>::StateType kg_state(kg_evaluator_, points_to_sample, points_being_sampled_.data(),
                                                                       num_to_sample_, num_being_sampled_, num_pts_, gradients_.data(),
                                                                       num_gradients_, configure_for_gradients, &normal_rng);
    *function_values = kg_evaluator_.ComputeKnowledgeGradient(&kg_state);
  }

 private:
  //! spatial dimension (e.g., entries per point of ``points_sampled``)
  int dim_;
  //! domain
  TensorProductDomain domain_;
  //! gradient decent para
  GradientDescentParameters gdp_;
  //! number of potential future samples; gradients are evaluated wrt these points (i.e., the "q" in q,p-EI)
  int num_to_sample_;
  //! number of points being sampled concurrently (i.e., the "p" in q,p-EI)
  int num_being_sampled_;
  //! number of points in ``points_sampled``
  int num_sampled_;
  //! number of points in ``discret_pts''
  int num_pts_;
  //! number of derivatives' observations.
  int num_gradients_;

  //! whether gradients been computed and stored--whether this class is ready for use
  bool gradients_already_computed_;
  // indices of the derivatives' observations.
  std::vector<int> gradients_;

  //! ``\sigma_n^2``, the noise variance
  std::vector<double> noise_variance_;
  //! coordinates of already-sampled points, ``X``
  std::vector<double> points_sampled_;
  //! function values at points_sampled, ``y``
  std::vector<double> points_sampled_value_;
  //! points that are being sampled in concurrently experiments
  std::vector<double> points_being_sampled_;
  //! points to approximate KG
  std::vector<double> discrete_pts_;
  //! the gradient of KG at union_of_points, wrt union_of_points[0:num_to_sample]
  std::vector<double> grad_KG_;

  //! covariance class (for computing covariance and its gradients)
  SquareExponential sqexp_covariance_;
  //! gaussian process used for computations
  GaussianProcess gaussian_process_;
  //! expected improvement evaluator object that specifies the parameters & GP for KG evaluation
  KnowledgeGradientEvaluator<TensorProductDomain> kg_evaluator_;

  OL_DISALLOW_DEFAULT_AND_COPY_AND_ASSIGN(PingKnowledgeGradient);
};

/*!\rst
  Supports evaluating the knowledge gradient, KnowledgeGradientEvaluator::ComputeKnowledgeGradient() and
  its gradient, KnowledgeGradientEvaluator::ComputeGradKnowledgeGradient()

  The gradient is taken wrt ``points_to_sample[dim]``, so this is the ``input_matrix``, ``X_{d,i}``.
  The other inputs to KG are not differentiated against, so they are taken as input and stored by the constructor.

  The output of KG is a scalar.
\endrst*/
class PingPosteriorMean final : public PingableMatrixInputVectorOutputInterface {
 public:
  constexpr static char const * const kName = "Posterior Mean";

  PingPosteriorMean(double const * restrict lengths, double const * restrict points_sampled, double const * restrict points_sampled_value,
                    int const * restrict gradients, double alpha, int dim, int num_to_sample, int num_sampled, int num_gradients) OL_NONNULL_POINTERS
      : dim_(dim),
        num_to_sample_(num_to_sample),
        num_sampled_(num_sampled),
        num_gradients_(num_gradients),
        gradients_already_computed_(false),
        gradients_(gradients, gradients + num_gradients),
        noise_variance_(1+num_gradients, 0.1),
        points_sampled_(points_sampled, points_sampled + dim_*num_sampled_),
        points_sampled_value_(points_sampled_value, points_sampled_value + num_sampled_*(1+num_gradients_)),
        grad_PS_(dim_*num_to_sample_),
        sqexp_covariance_(dim_, alpha, lengths),
        gaussian_process_(sqexp_covariance_, points_sampled_.data(), points_sampled_value_.data(), noise_variance_.data(),
                          gradients_.data(), num_gradients_, dim_, num_sampled_),
        ps_evaluator_(gaussian_process_){
  }

  virtual void GetInputSizes(int * num_rows, int * num_cols) const noexcept override OL_NONNULL_POINTERS {
    *num_rows = dim_;
    *num_cols = num_to_sample_;
  }

  virtual int GetGradientsSize() const noexcept override OL_WARN_UNUSED_RESULT {
    return dim_*GetOutputSize()*num_to_sample_;
  }

  virtual int GetOutputSize() const noexcept override OL_WARN_UNUSED_RESULT {
    return 1;
  }

  virtual void EvaluateAndStoreAnalyticGradient(double const * restrict points_to_sample, double * restrict gradients) noexcept override OL_NONNULL_POINTERS_LIST(2) {
    if (gradients_already_computed_ == true) {
      OL_WARNING_PRINTF("WARNING: grad_KG data already set.  Overwriting...\n");
    }
    gradients_already_computed_ = true;

    NormalRNG normal_rng(3141);
    bool configure_for_gradients = true;

    PosteriorMeanEvaluator::StateType ps_state(ps_evaluator_, points_to_sample, configure_for_gradients);

    ps_evaluator_.ComputeGradPosteriorMean(&ps_state, grad_PS_.data());


    if (gradients != nullptr) {
      std::copy(grad_PS_.begin(), grad_PS_.end(), gradients);
    }
  }

  virtual double GetAnalyticGradient(int row_index, int column_index, int OL_UNUSED(output_index)) const override OL_WARN_UNUSED_RESULT {
    if (gradients_already_computed_ == false) {
      OL_THROW_EXCEPTION(OptimalLearningException, "PingPosteriorMean::GetAnalyticGradient() called BEFORE EvaluateAndStoreAnalyticGradient. NO DATA!");
    }

    return grad_PS_[column_index*dim_ + row_index];
  }

  virtual void EvaluateFunction(double const * restrict points_to_sample, double * restrict function_values) const noexcept override OL_NONNULL_POINTERS {
    bool configure_for_gradients = false;

    PosteriorMeanEvaluator::StateType ps_state(ps_evaluator_, points_to_sample, configure_for_gradients);
    *function_values = ps_evaluator_.ComputePosteriorMean(&ps_state);
  }

 private:
  //! spatial dimension (e.g., entries per point of ``points_sampled``)
  int dim_;
  //! number of potential future samples; gradients are evaluated wrt these points (i.e., the "q" in q,p-EI)
  int num_to_sample_;
  //! number of points in ``points_sampled``
  int num_sampled_;
  //! number of derivatives' observations.
  int num_gradients_;

  //! whether gradients been computed and stored--whether this class is ready for use
  bool gradients_already_computed_;
  // indices of the derivatives' observations.
  std::vector<int> gradients_;

  //! ``\sigma_n^2``, the noise variance
  std::vector<double> noise_variance_;
  //! coordinates of already-sampled points, ``X``
  std::vector<double> points_sampled_;
  //! function values at points_sampled, ``y``
  std::vector<double> points_sampled_value_;
  //! the gradient of KG at union_of_points, wrt union_of_points[0:num_to_sample]
  std::vector<double> grad_PS_;

  //! covariance class (for computing covariance and its gradients)
  SquareExponential sqexp_covariance_;
  //! gaussian process used for computations
  GaussianProcess gaussian_process_;
  //! expected improvement evaluator object that specifies the parameters & GP for KG evaluation
  PosteriorMeanEvaluator ps_evaluator_;

  OL_DISALLOW_DEFAULT_AND_COPY_AND_ASSIGN(PingPosteriorMean);
};


/*!\rst
  Pings the gradients (spatial) of the KG 50 times with randomly generated test cases
  Works with MC formulae

  \param
    :num_to_sample: number of potential future samples; gradients are evaluated wrt these points (i.e., the "q" in q,p-KG)
    :num_being_sampled: number of points being sampled in concurrent experiments (i.e., the "p" in q,p-KG)
    :epsilon: coarse, fine ``h`` sizes to use in finite difference computation
    :tolerance_fine: desired amount of deviation from the exact rate
    :tolerance_coarse: maximum allowable abmount of deviation from the exact rate
    :input_output_ratio: for ``||analytic_gradient||/||input|| < input_output_ratio``, ping testing is not performed, see PingDerivative()
  \return
    number of ping/test failures
\endrst*/
template <typename KGEvaluator>
OL_WARN_UNUSED_RESULT int PingKGTest(int num_to_sample, int num_being_sampled, double epsilon[2],
                                     double tolerance_fine, double tolerance_coarse, double input_output_ratio) {
  using DomainType = TensorProductDomain;
  int total_errors = 0;
  int errors_this_iteration;
  const int dim = 3;

  int num_sampled = 7;
  int num_pts = 5;

  int * gradients = new int[3]{0, 1, 2};
  int num_gradients = 3;

  std::vector<double> lengths(dim);
  double alpha = 2.80723;
  // set best_so_far to be larger than max(points_sampled_value) (but don't make it huge or stability will be suffer)
  double best_so_far = 7.0;
  const int num_mc_iter = 16;

  MockExpectedImprovementEnvironment KG_environment;

  // gradient descent parameters
  const double gamma = 0.7;
  const double pre_mult = 1.0;
  const double max_relative_change = 0.7;
  const double tolerance = 1.0e-1;

  const int max_gradient_descent_steps = 250;
  const int max_num_restarts = 3;
  const int num_steps_averaged = 15;

  GradientDescentParameters gd_params(0, max_gradient_descent_steps, max_num_restarts,
                                      num_steps_averaged, gamma, pre_mult,
                                      max_relative_change, tolerance);

  // seed randoms
  UniformRandomGenerator uniform_generator(314);
  boost::uniform_real<double> uniform_double_hyperparameter(1.0, 2.5);
  boost::uniform_real<double> uniform_double_lower_bound(-2.0, 0.5);
  boost::uniform_real<double> uniform_double_upper_bound(2.5, 5.5);

  //UniformRandomGenerator uniform_generator(2718);
  boost::uniform_real<double> uniform_double(0.5, 2.5);

  for (int i = 0; i < 1; ++i) {
    KG_environment.Initialize(dim, num_to_sample, num_being_sampled, num_sampled, num_gradients);
    //std::vector<double> noise_variance(num_sampled, 0.0003);
    MockGaussianProcessPriorData<DomainType> mock_gp_data(SquareExponential(dim, 1.0, 1.0), std::vector<int>(gradients, gradients+num_gradients),
                                                          num_gradients, dim, num_sampled, uniform_double_lower_bound,
                                                          uniform_double_upper_bound, uniform_double_hyperparameter,
                                                          &uniform_generator);
    for (int j = 0; j < dim; ++j) {
      lengths[j] = uniform_double(uniform_generator.engine);
    }

    KGEvaluator KG_evaluator(*mock_gp_data.domain_ptr, gd_params, lengths.data(), KG_environment.points_being_sampled(), KG_environment.points_sampled(),
                             KG_environment.points_sampled_value(), gradients, alpha, best_so_far, KG_environment.dim,
                             KG_environment.num_to_sample, KG_environment.num_being_sampled, KG_environment.num_sampled,
                             num_mc_iter, num_pts, num_gradients);

    //KGEvaluator KG_evaluator(lengths.data(), KG_environment.points_sampled(), KG_environment.points_sampled_value(), alpha, KG_environment.dim, KG_environment.num_to_sample, KG_environment.num_sampled);
    KG_evaluator.EvaluateAndStoreAnalyticGradient(KG_environment.points_to_sample(), nullptr);

    errors_this_iteration = PingDerivative(KG_evaluator, KG_environment.points_to_sample(), epsilon, tolerance_fine, tolerance_coarse, input_output_ratio);

    if (errors_this_iteration != 0) {
      OL_PARTIAL_FAILURE_PRINTF("on iteration %d\n", i);
    }
    total_errors += errors_this_iteration;
  }

  if (total_errors != 0) {
    OL_PARTIAL_FAILURE_PRINTF("%s (%d,%d-KG) gradient pings failed with %d errors\n", KGEvaluator::kName, num_to_sample, num_being_sampled, total_errors);
  } else {
    OL_PARTIAL_SUCCESS_PRINTF("%s (%d,%d-KG) gradient pings passed\n", KGEvaluator::kName, num_being_sampled);
  }

  delete [] gradients;
  return total_errors;
};


/*!\rst
  Pings the gradients (spatial) of the KG 50 times with randomly generated test cases
  Works with MC formulae

  \param
    :num_to_sample: number of potential future samples; gradients are evaluated wrt these points (i.e., the "q" in q,p-KG)
    :num_being_sampled: number of points being sampled in concurrent experiments (i.e., the "p" in q,p-KG)
    :epsilon: coarse, fine ``h`` sizes to use in finite difference computation
    :tolerance_fine: desired amount of deviation from the exact rate
    :tolerance_coarse: maximum allowable abmount of deviation from the exact rate
    :input_output_ratio: for ``||analytic_gradient||/||input|| < input_output_ratio``, ping testing is not performed, see PingDerivative()
  \return
    number of ping/test failures
\endrst*/
template <typename PSEvaluator>
OL_WARN_UNUSED_RESULT int PingPSTest(int num_to_sample, double epsilon[2], double tolerance_fine, double tolerance_coarse, double input_output_ratio) {
  int total_errors = 0;
  int errors_this_iteration;
  const int dim = 3;

  int num_sampled = 7;

  int * gradients = new int[3]{0, 1, 2};
  int num_gradients = 3;

  std::vector<double> lengths(dim);
  double alpha = 2.80723;

  MockExpectedImprovementEnvironment KG_environment;

  UniformRandomGenerator uniform_generator(2718);
  boost::uniform_real<double> uniform_double(0.5, 2.5);

  for (int i = 0; i < 1; ++i) {
    KG_environment.Initialize(dim, num_to_sample, 0, num_sampled, num_gradients);
    for (int j = 0; j < dim; ++j) {
      lengths[j] = uniform_double(uniform_generator.engine);
    }

    PSEvaluator PS_evaluator(lengths.data(), KG_environment.points_sampled(),
                             KG_environment.points_sampled_value(), gradients, alpha, KG_environment.dim,
                             KG_environment.num_to_sample, KG_environment.num_sampled, num_gradients);

    //KGEvaluator KG_evaluator(lengths.data(), KG_environment.points_sampled(), KG_environment.points_sampled_value(), alpha, KG_environment.dim, KG_environment.num_to_sample, KG_environment.num_sampled);
    PS_evaluator.EvaluateAndStoreAnalyticGradient(KG_environment.points_to_sample(), nullptr);

    errors_this_iteration = PingDerivative(PS_evaluator, KG_environment.points_to_sample(), epsilon, tolerance_fine, tolerance_coarse, input_output_ratio);

    if (errors_this_iteration != 0) {
      OL_PARTIAL_FAILURE_PRINTF("on iteration %d\n", i);
    }
    total_errors += errors_this_iteration;
  }

  if (total_errors != 0) {
    OL_PARTIAL_FAILURE_PRINTF("%s (%d,%d-PS) gradient pings failed with %d errors\n", PSEvaluator::kName, num_to_sample, 0, total_errors);
  } else {
    OL_PARTIAL_SUCCESS_PRINTF("%s (%d,%d-PS) gradient pings passed\n", PSEvaluator::kName, num_to_sample, 0);
  }
  delete [] gradients;

  return total_errors;
};

}  // end unnamed namespace


/*!\rst
  Wrapper to ping the gradients (spatial) of the inverse of the cholesky factorization with noise.

  \return
    number of ping/test failures
\endrst*/

int PingKGGeneralTest() {
  double epsilon_KG[2] = {1.0e-3, 1.0e-4};
  int total_errors = PingKGTest<PingKnowledgeGradient>(2, 0, epsilon_KG, 9.0e-2, 3.0e-1, 1.0e-18);

  total_errors += PingKGTest<PingKnowledgeGradient>(1, 2, epsilon_KG, 9.0e-2, 3.0e-1, 1.0e-18);

  total_errors += PingKGTest<PingKnowledgeGradient>(3, 2, epsilon_KG, 9.0e-2, 3.0e-1, 1.0e-18);

  total_errors += PingKGTest<PingKnowledgeGradient>(10, 0, epsilon_KG, 9.0e-2, 3.0e-1, 1.0e-18);

  total_errors += PingPSTest<PingPosteriorMean>(1, epsilon_KG, 9.0e-2, 3.0e-1, 1.0e-18);

  return total_errors;
}


int RunKGTests() {
  int total_errors = 0;
  int current_errors = 0;

  {
    current_errors = PingKGGeneralTest();
    if (current_errors != 0) {
      OL_PARTIAL_FAILURE_PRINTF("pinging KG failed with %d errors\n", current_errors);
    }
    total_errors += current_errors;
  }

  if (total_errors != 0) {
    OL_PARTIAL_FAILURE_PRINTF("KG functions failed with %d errors\n\n", total_errors);
  } else {
    OL_PARTIAL_SUCCESS_PRINTF("KG functions passed\n");
  }

  return total_errors;

}


/*!\rst
  Tests that single & multithreaded KG optimization produce *the exact same* results.

  We do this by first setting up KG optimization in a single threaded scenario with 2 starting points and 2 random number generators.
  Optimization is run one from starting point 0 with RNG 0, and then again from starting point 1 with RNG 1.

  Then we run the optimization multithreaded (with 2 threads) over both starting points simultaneously.  One of the threads
  will see the winning (point, RNG) pair from the single-threaded won.  Hence one result point will match with the single threaded
  results exactly.

  Then we re-run the multithreaded optimization, swapping the position of the RNGs and starting points.  If thread 0 won in the
  previous test, thread 1 will win here (and vice versa).

  Note that it's tricky to run single-threaded optimization over both starting points simultaneously because we won't know which
  (point, RNG) pair won (which is required to ascertain the 'winner' since we are not computing KG accurately enough to avoid
  error).
\endrst*/

/*
int MultithreadedKGOptimizationTest() {
  using DomainType = TensorProductDomain;
  const int num_sampled = 17;
  static const int kDim = 3;

  // q,p-KG computation parameters
  int num_to_sample = 2;
  int num_being_sampled = 0;
  int num_pts = 1000;
  //double noise=0.01;

  int * gradients = new int[3]{0, 1, 2};
  int num_gradients = 3;

  std::vector<double> points_being_sampled(kDim*num_being_sampled);
  std::vector<double> discrete_pts(kDim*num_pts);

  // gradient descent parameters
  const double gamma = 0.7;
  const double pre_mult = 1.0;
  const double max_relative_change = 0.7;
  const double tolerance = 1.0e-1;

  const int max_gradient_descent_steps = 250;
  const int max_num_restarts = 3;
  const int num_steps_averaged = 15;
  GradientDescentParameters gd_params(0, max_gradient_descent_steps, max_num_restarts,
                                      num_steps_averaged, gamma, pre_mult,
                                      max_relative_change, tolerance);

  int max_mc_iterations = 967;

  int total_errors = 0;

  // seed randoms
  UniformRandomGenerator uniform_generator(314);
  boost::uniform_real<double> uniform_double_hyperparameter(1.0, 2.5);
  boost::uniform_real<double> uniform_double_lower_bound(-2.0, 0.5);
  boost::uniform_real<double> uniform_double_upper_bound(2.5, 5.5);

  //std::vector<double> noise_variance(num_sampled, 0.0003);
  MockGaussianProcessPriorData<DomainType> mock_gp_data(SquareExponential(kDim, 1.0, 1.0), std::vector<int>(gradients, gradients+num_gradients),
                                                        num_gradients, kDim, num_sampled, uniform_double_lower_bound,
                                                        uniform_double_upper_bound, uniform_double_hyperparameter,
                                                        &uniform_generator);

  for (int j = 0; j < num_being_sampled; ++j) {
    mock_gp_data.domain_ptr->GeneratePointInDomain(&uniform_generator, points_being_sampled.data() + j*kDim);
  }

  for (int j = 0; j < num_pts; ++j) {
    mock_gp_data.domain_ptr->GeneratePointInDomain(&uniform_generator, discrete_pts.data() + j*kDim);
  }

  const int pi_array[] = {314, 3141, 31415, 314159};
  static const int kMaxNumThreads = 2;
  std::vector<NormalRNG> normal_rng_vec(kMaxNumThreads);
  for (int j = 0; j < kMaxNumThreads; ++j) {
    normal_rng_vec[j].SetExplicitSeed(pi_array[j]);
  }

  std::vector<double> starting_points(kDim*kMaxNumThreads*num_to_sample);
  for (int j = 0; j < kMaxNumThreads; ++j) {
    for (int k = 0; k < num_to_sample; ++k) {
      mock_gp_data.domain_ptr->GeneratePointInDomain(&uniform_generator, starting_points.data() + j*kDim*num_to_sample + k*kDim);
    }
  }

  // we will optimize over the expanded region
  std::vector<ClosedInterval> domain_bounds(mock_gp_data.domain_bounds);
  ExpandDomainBounds(3.2, &domain_bounds);
  DomainType domain(domain_bounds.data(), kDim);

  // build truth data by using single threads
  bool found_flag = false;
  std::vector<double> best_next_point_single_thread(kDim*num_to_sample*kMaxNumThreads*kMaxNumThreads);
  int num_threads = 1;
  ThreadSchedule thread_schedule(num_threads, omp_sched_static);
  for (int j = 0; j < kMaxNumThreads; ++j) {
    NormalRNG normal_rng(pi_array[j]);
    int one_multistart = 1;  // truth values come from single threaded execution
    ComputeKGOptimalPointsToSampleViaMultistartGradientDescent(*mock_gp_data.gaussian_process_ptr, gd_params,
                                                               domain, thread_schedule,
                                                               starting_points.data() + j*kDim*num_to_sample,
                                                               points_being_sampled.data(), discrete_pts.data(),
                                                               one_multistart,
                                                               num_to_sample, num_being_sampled, num_pts,
                                                               mock_gp_data.best_so_far, max_mc_iterations,
                                                               &normal_rng, &found_flag,
                                                               best_next_point_single_thread.data() + j*kDim*num_to_sample);
    if (!found_flag) {
      ++total_errors;
    }

    normal_rng.SetExplicitSeed(pi_array[kMaxNumThreads - j - 1]);
    ComputeKGOptimalPointsToSampleViaMultistartGradientDescent(*mock_gp_data.gaussian_process_ptr, gd_params,
                                                               domain, thread_schedule,
                                                               starting_points.data() + j*kDim*num_to_sample,
                                                               points_being_sampled.data(), discrete_pts.data(),
                                                               one_multistart,
                                                               num_to_sample, num_being_sampled, num_pts,
                                                               mock_gp_data.best_so_far, max_mc_iterations,
                                                               &normal_rng, &found_flag,
                                                               best_next_point_single_thread.data() + j*kDim*num_to_sample + kDim*kMaxNumThreads*num_to_sample);
    if (!found_flag) {
      ++total_errors;
    }
  }

  // now multithreaded to generate test data
  std::vector<double> best_next_point_multithread(kDim*num_to_sample);
  thread_schedule.max_num_threads = kMaxNumThreads;
  found_flag = false;
  ComputeKGOptimalPointsToSampleViaMultistartGradientDescent(*mock_gp_data.gaussian_process_ptr, gd_params,
                                                             domain, thread_schedule, starting_points.data(),
                                                             points_being_sampled.data(), discrete_pts.data(), kMaxNumThreads,
                                                             num_to_sample, num_being_sampled, num_pts,
                                                             mock_gp_data.best_so_far,
                                                             max_mc_iterations, normal_rng_vec.data(),
                                                             &found_flag, best_next_point_multithread.data());
  if (!found_flag) {
    ++total_errors;
  }

  // best_next_point_multithread must be PRECISELY one of the points determined by single threaded runs
  double error[kMaxNumThreads*kMaxNumThreads];
  for (int i = 0; i < kMaxNumThreads; ++i) {
    for (int j = 0; j < kMaxNumThreads; ++j) {
      error[i*kMaxNumThreads + j] = 0.0;
      for (int k = 0; k < num_to_sample; ++k) {
        for (int d = 0; d < kDim; ++d) {
          error[i*kMaxNumThreads + j] += std::fabs(best_next_point_multithread[k*kDim + d] -
                                                   best_next_point_single_thread[i*kDim*kMaxNumThreads*num_to_sample +
                                                                                 j*kDim*num_to_sample + k*kDim + d]);
        }
      }
    }
  }
  // normally double precision checks like this are bad
  // but here, we want to ensure that the multithreaded & singlethreaded paths executed THE EXACT SAME CODE IN THE SAME ORDER
  // and hence their results must be identical
  bool pass = false;
  for (int i = 0; i < kMaxNumThreads*kMaxNumThreads; ++i) {
    if (error[i] == 0.0) {
      pass = true;
      break;
    }
  }
  if (pass == false) {
    OL_PARTIAL_FAILURE_PRINTF("multi & single threaded results differ 1: ");
    PrintMatrix(error, 1, Square(kMaxNumThreads));
    ++total_errors;
  }

  // reset random state & flip the points & generators so that if thread 0 won before, thread 1 wins now (or vice versa)
  for (int j = 0; j < kMaxNumThreads; ++j) {
    normal_rng_vec[kMaxNumThreads-j-1].SetExplicitSeed(pi_array[j]);
  }

  std::vector<double> starting_points_flip(kDim*kMaxNumThreads*num_to_sample);
  for (int j = 0; j < kMaxNumThreads; ++j) {
    for (int k = 0; k < num_to_sample; ++k) {
      for (int d = 0; d < kDim; ++d) {
        starting_points_flip[(kMaxNumThreads-j-1)*kDim*num_to_sample + k*kDim + d] = starting_points[j*kDim*num_to_sample + k*kDim + d];
      }
    }
  }

  // check multithreaded results again
  found_flag = false;
  ComputeKGOptimalPointsToSampleViaMultistartGradientDescent(*mock_gp_data.gaussian_process_ptr, gd_params,
                                                             domain, thread_schedule, starting_points_flip.data(),
                                                             points_being_sampled.data(), discrete_pts.data(), kMaxNumThreads,
                                                             num_to_sample, num_being_sampled, num_pts,
                                                             mock_gp_data.best_so_far,
                                                             max_mc_iterations, normal_rng_vec.data(),
                                                             &found_flag, best_next_point_multithread.data());
  if (!found_flag) {
    ++total_errors;
  }

  for (int i = 0; i < kMaxNumThreads; ++i) {
    for (int j = 0; j < kMaxNumThreads; ++j) {
      error[i*kMaxNumThreads + j] = 0.0;
      for (int k = 0; k < num_to_sample; ++k) {
        for (int d = 0; d < kDim; ++d) {
          error[i*kMaxNumThreads + j] += std::fabs(best_next_point_multithread[k*kDim + d] -
                                                   best_next_point_single_thread[i*kDim*kMaxNumThreads*num_to_sample +
                                                                                 j*kDim*num_to_sample + k*kDim + d]);
        }
      }
    }
  }
  // normally double precision checks like this are bad
  // but here, we want to ensure that the multithreaded & singlethreaded paths executed THE EXACT SAME CODE IN THE SAME ORDER
  // and hence their results must be identical
  pass = false;
  for (int i = 0; i < kMaxNumThreads*kMaxNumThreads; ++i) {
    if (error[i] == 0.0) {
      pass = true;
      break;
    }
  }
  delete [] gradients;

  if (pass == false) {
    OL_PARTIAL_FAILURE_PRINTF("multi & single threaded results differ 2: ");
    PrintMatrix(error, 1, Square(kMaxNumThreads));
    ++total_errors;
  }

  if (total_errors != 0) {
    OL_PARTIAL_FAILURE_PRINTF("Single/Multithreaded KG Optimization Consistency Check failed with %d errors\n", total_errors);
  } else {
    OL_PARTIAL_SUCCESS_PRINTF("Single/Multithreaded KG Optimization Consistency Check succeeded\n");
  }

  return total_errors;
}


int EvaluateKGAtPointListTest() {
  using DomainType = TensorProductDomain;
  const int dim = 3;

  int total_errors = 0;

  // grid search parameters
  int num_grid_search_points = 100000;

  // q,p-KG computation parameters
  int num_to_sample = 1;
  int num_being_sampled = 0;
  int max_int_steps = 10;

  int * gradients = new int[3]{0, 1, 2};
  int num_gradients = 3;

  // random number generators
  UniformRandomGenerator uniform_generator(314);
  boost::uniform_real<double> uniform_double_hyperparameter(0.4, 1.3);
  boost::uniform_real<double> uniform_double_lower_bound(-2.0, 0.5);
  boost::uniform_real<double> uniform_double_upper_bound(2.0, 3.5);

  const int64_t pi_array[] = {314, 3141, 31415, 314159, 3141592, 31415926, 314159265, 3141592653, 31415926535, 314159265359};
  static const int kMaxNumThreads = 4;
  ThreadSchedule thread_schedule(kMaxNumThreads, omp_sched_static);
  std::vector<NormalRNG> normal_rng_vec(kMaxNumThreads);
  for (int j = 0; j < kMaxNumThreads; ++j) {
    normal_rng_vec[j].SetExplicitSeed(pi_array[j]);
  }

  int num_sampled = 20;  // arbitrary
  //std::vector<double> noise_variance(num_sampled, 0.002);
  MockGaussianProcessPriorData<DomainType> mock_gp_data(SquareExponential(dim, 1.0, 1.0), std::vector<int>(gradients, gradients+num_gradients),
                                                        num_gradients, dim, num_sampled, uniform_double_lower_bound,
                                                        uniform_double_upper_bound, uniform_double_hyperparameter,
                                                        &uniform_generator);

  // no parallel experiments
  num_being_sampled = 0;
  int num_pts = 10;
  //double noise=0.01;

  std::vector<double> points_being_sampled(dim*num_being_sampled);
  std::vector<double> discrete_pts(dim*num_pts);

  for (int j = 0; j < num_being_sampled; ++j) {
    mock_gp_data.domain_ptr->GeneratePointInDomain(&uniform_generator, points_being_sampled.data() + j*dim);
  }

  for (int j = 0; j < num_pts; ++j) {
    mock_gp_data.domain_ptr->GeneratePointInDomain(&uniform_generator, discrete_pts.data() + j*dim);
  }

  bool found_flag = false;
  std::vector<double> grid_search_best_point(dim*num_to_sample);
  std::vector<double> function_values(num_grid_search_points);
  std::vector<double> initial_guesses(dim*num_to_sample*num_grid_search_points);
  num_grid_search_points = mock_gp_data.domain_ptr->GenerateUniformPointsInDomain(num_grid_search_points, &uniform_generator, initial_guesses.data());

  EvaluateKGAtPointList(*mock_gp_data.gaussian_process_ptr, thread_schedule, initial_guesses.data(),
                        points_being_sampled.data(), discrete_pts.data(), num_grid_search_points, num_to_sample,
                        num_being_sampled, num_pts, mock_gp_data.best_so_far, max_int_steps, &found_flag,
                        normal_rng_vec.data(), function_values.data(), grid_search_best_point.data());
  if (!found_flag) {
    ++total_errors;
  }

  // find the max function_value and the index at which it occurs
  auto max_value_ptr = std::max_element(function_values.begin(), function_values.end());
  auto max_index = std::distance(function_values.begin(), max_value_ptr);

  // check that EvaluateEIAtPointList found the right point
  for (int i = 0; i < dim*num_to_sample; ++i) {
    if (!CheckDoubleWithin(grid_search_best_point[i], initial_guesses[max_index*dim + i], 0.0)) {
      ++total_errors;
    }
  }

  // now check multi-threaded & single threaded give the same result

  {
    std::vector<double> grid_search_best_point_single_thread(dim*num_to_sample);
    std::vector<double> function_values_single_thread(num_grid_search_points);
    ThreadSchedule single_thread_schedule(1, omp_sched_static);
    found_flag = false;
    EvaluateKGAtPointList(*mock_gp_data.gaussian_process_ptr, single_thread_schedule,
                          initial_guesses.data(), points_being_sampled.data(), discrete_pts.data(),
                          num_grid_search_points, num_to_sample, num_being_sampled, num_pts,
                          mock_gp_data.best_so_far, max_int_steps,
                          &found_flag, normal_rng_vec.data(),
                          function_values_single_thread.data(),
                          grid_search_best_point_single_thread.data());
    delete [] gradients;

    // check against multi-threaded result matches single
    for (int i = 0; i < dim*num_to_sample; ++i) {
      if (!CheckDoubleWithin(grid_search_best_point[i], grid_search_best_point_single_thread[i], 0.0)) {
        ++total_errors;
      }
    }

    // check all function values match too
    for (int i = 0; i < num_grid_search_points; ++i) {
      if (!CheckDoubleWithin(function_values[i], function_values_single_thread[i], 0.0)) {
        ++total_errors;
      }
    }
  }
  return total_errors;
}


namespace {  // contains tests of KG optimization
*/
/*!\rst
  Test that KG optimization works as expected for the monte-carlo evaluator types on a TensorProductDomain.

  \return
    number of test failures (invalid results, unconverged results, etc.)
\endrst*/

/*
OL_WARN_UNUSED_RESULT int KnowledgeGradientOptimizationTestCore() {
  using DomainType = TensorProductDomain;
  const int dim = 3;

  int total_errors = 0;
  int current_errors = 0;

  // gradient descent parameters
  const double gamma = 0.5;
  const double pre_mult = 1.4;
  const double max_relative_change = 1.0;
  const double tolerance = 1.0e-7;
  const int max_gradient_descent_steps = 1000;
  const int max_num_restarts = 10;
  const int num_steps_averaged = 0;
  const int num_multistarts = 20;
  GradientDescentParameters gd_params(num_multistarts, max_gradient_descent_steps,
                                      max_num_restarts, num_steps_averaged,
                                      gamma, pre_mult, max_relative_change, tolerance);

  // grid search parameters
  int num_grid_search_points = 10000;
  //const double noise = 0.1;

  int num_pts = 10;
  // 1,p-KG computation parameters
  const int num_to_sample = 1;
  int num_being_sampled = 0;
  int max_int_steps = 6000;

  int * gradients = new int[3]{0, 1, 2};
  int num_gradients = 3;

  // random number generators
  UniformRandomGenerator uniform_generator(314);
  boost::uniform_real<double> uniform_double_hyperparameter(0.4, 1.3);
  boost::uniform_real<double> uniform_double_lower_bound(-2.0, 0.5);
  boost::uniform_real<double> uniform_double_upper_bound(1.0, 2.5);

  const int64_t pi_array[] = {314, 3141, 31415, 314159, 3141592, 31415926, 314159265, 3141592653, 31415926535, 314159265359};
  static const int kMaxNumThreads = 4;
  ThreadSchedule thread_schedule(kMaxNumThreads, omp_sched_static);
  std::vector<NormalRNG> normal_rng_vec(kMaxNumThreads);
  for (int j = 0; j < kMaxNumThreads; ++j) {
    normal_rng_vec[j].SetExplicitSeed(pi_array[j]);
  }

  int num_sampled = 20;

  std::vector<double> noise_variance(num_sampled, 0.002);
  MockGaussianProcessPriorData<DomainType> mock_gp_data(SquareExponential(dim, 1.0, 1.0), std::vector<int>(gradients, gradients+num_gradients),
                                                        num_gradients, dim, num_sampled, uniform_double_lower_bound,
                                                        uniform_double_upper_bound, uniform_double_hyperparameter,
                                                        &uniform_generator);

  // we will optimize over the expanded region
  std::vector<ClosedInterval> domain_bounds(mock_gp_data.domain_bounds);
  ExpandDomainBounds(1.5, &domain_bounds);
  DomainType domain(domain_bounds.data(), dim);

  // set up parallel experiments, if any

  // using MC integration
  num_being_sampled = 2;

  gd_params.max_num_restarts = 3;
  gd_params.max_num_steps = 250;
  gd_params.tolerance = 1.0e-5;

  std::vector<double> discrete_pts(dim*num_pts);
  for (int j = 0; j < num_pts; ++j) {
    mock_gp_data.domain_ptr->GeneratePointInDomain(&uniform_generator, discrete_pts.data() + j*dim);
  }

  std::vector<double> points_being_sampled(dim*num_being_sampled);

  // generate two non-trivial parallel samples
  // picking these randomly could place them in regions where EI is 0, which means errors in the computation would
  // likely be masked (making for a bad test)
  bool found_flag = false;
  for (int j = 0; j < num_being_sampled; ++j) {
    ComputeKGOptimalPointsToSampleWithRandomStarts(*mock_gp_data.gaussian_process_ptr, gd_params,
                                                   domain, thread_schedule, points_being_sampled.data(), discrete_pts.data(),
                                                   num_to_sample, j, num_pts,
                                                   mock_gp_data.best_so_far,
                                                   max_int_steps, &found_flag,
                                                   &uniform_generator, normal_rng_vec.data(),
                                                   points_being_sampled.data() + j*dim);
  }
  printf("setup complete, points_being_sampled:\n");
  PrintMatrixTrans(points_being_sampled.data(), num_being_sampled, dim);


  // optimize KG
  found_flag = false;
  std::vector<double> grid_search_best_point(dim*num_to_sample);
  ComputeKGOptimalPointsToSampleViaLatinHypercubeSearch(*mock_gp_data.gaussian_process_ptr, domain,
                                                        thread_schedule, points_being_sampled.data(), discrete_pts.data(),
                                                        num_grid_search_points, num_to_sample,
                                                        num_being_sampled, num_pts, mock_gp_data.best_so_far,
                                                        max_int_steps, &found_flag,
                                                        &uniform_generator, normal_rng_vec.data(),
                                                        grid_search_best_point.data());
  if (!found_flag) {
    ++total_errors;
  }

  std::vector<double> next_point(dim*num_to_sample);

  int num_multistarts_mc = 8;
  gd_params.num_multistarts = num_multistarts_mc;
  found_flag = false;
  std::vector<double> initial_guesses(num_multistarts_mc*dim);
  domain.GenerateUniformPointsInDomain(num_multistarts_mc - 1, &uniform_generator, initial_guesses.data() + dim);
  std::copy(grid_search_best_point.begin(), grid_search_best_point.end(), initial_guesses.begin());

  ComputeKGOptimalPointsToSampleViaMultistartGradientDescent(*mock_gp_data.gaussian_process_ptr,
                                                             gd_params, domain, thread_schedule,
                                                             initial_guesses.data(),
                                                             points_being_sampled.data(), discrete_pts.data(),
                                                             num_multistarts_mc, num_to_sample,
                                                             num_being_sampled, num_pts,
                                                             mock_gp_data.best_so_far,
                                                             max_int_steps,
                                                             normal_rng_vec.data(), &found_flag,
                                                             next_point.data());
  if (!found_flag) {
    ++total_errors;
  }


  printf("next best point  : "); PrintMatrixTrans(next_point.data(), num_to_sample, dim);
  printf("grid search point: "); PrintMatrixTrans(grid_search_best_point.data(), num_to_sample, dim);

  // results
  double kg_optimized, kg_grid_search;
  std::vector<double> grad_kg(dim*num_to_sample);

  // set up evaluators and state to check results
  double tolerance_result = tolerance;
  bool configure_for_gradients = true;

  max_int_steps = 1000000;
  tolerance_result = 2.0e-3;  // reduce b/c we cannot achieve full accuracy in the monte-carlo case
  // while still having this test run in a reasonable amt of time
  //noise = 0.1;
  KnowledgeGradientEvaluator kg_evaluator(*mock_gp_data.gaussian_process_ptr, discrete_pts.data(), num_pts,
                                          max_int_steps, mock_gp_data.best_so_far);
  KnowledgeGradientEvaluator::StateType kg_state(kg_evaluator, next_point.data(),
                                                 points_being_sampled.data(), num_to_sample,
                                                 num_being_sampled, num_pts, gradients, num_gradients, configure_for_gradients,
                                                 normal_rng_vec.data());

  kg_optimized = kg_evaluator.ComputeKnowledgeGradient(&kg_state);
  kg_evaluator.ComputeGradKnowledgeGradient(&kg_state, grad_kg.data());

  kg_state.SetCurrentPoint(kg_evaluator, grid_search_best_point.data());
  kg_grid_search = kg_evaluator.ComputeKnowledgeGradient(&kg_state);

  delete [] gradients;
  printf("optimized KG: %.18E, grid_search_KG: %.18E\n", kg_optimized, kg_grid_search);
  printf("grad_KG: "); PrintMatrixTrans(grad_kg.data(), num_to_sample, dim);

  if (kg_optimized < kg_grid_search) {
    ++total_errors;
  }

  current_errors = 0;
  for (const auto& entry : grad_kg) {
    if (!CheckDoubleWithinRelative(entry, 0.0, tolerance_result)) {
      ++current_errors;
    }
  }
  total_errors += current_errors;

  return total_errors;
}
*/
/*!\rst
  Test that KG optimization works as expected for the monte-carlo evaluator types on a SimplexIntersectTensorProductDomain.

  \return
    number of test failures (invalid results, unconverged results, etc.)
\endrst*/

/*
OL_WARN_UNUSED_RESULT int KnowledgeGradientOptimizationSimplexTestCore() {
  using DomainType = SimplexIntersectTensorProductDomain;
  const int dim = 3;

  int total_errors = 0;
  int current_errors = 0;

  // gradient descent parameters
  const double gamma = 0.8;
  const double pre_mult = 0.02;
  const double max_relative_change = 0.99;
  const double tolerance = 1.0e-7;
  const int max_gradient_descent_steps = 1000;
  const int max_num_restarts = 10;
  const int num_steps_averaged = 0;
  const int num_multistarts = 20;
  GradientDescentParameters gd_params(num_multistarts, max_gradient_descent_steps,
                                      max_num_restarts, num_steps_averaged, gamma, pre_mult,
                                      max_relative_change, tolerance);

  // grid search parameters
  int num_grid_search_points = 10000;
  const double noise = 0.1;

  int num_pts = 10;

  // 1,p-KG computation parameters
  const int num_to_sample = 1;
  int num_being_sampled = 0;
  int max_int_steps = 6000;

  int * gradients = new int[3]{0, 1, 2};
  int num_gradients = 3;

  // random number generators
  UniformRandomGenerator uniform_generator(314);
  boost::uniform_real<double> uniform_double_hyperparameter(0.05, 0.1);
  boost::uniform_real<double> uniform_double_lower_bound(0.11, 0.15);
  boost::uniform_real<double> uniform_double_upper_bound(0.3, 0.35);

  const int64_t pi_array[] = {314, 3141, 31415, 314159, 3141592, 31415926, 314159265, 3141592653, 31415926535, 314159265359};
  static const int kMaxNumThreads = 4;
  ThreadSchedule thread_schedule(kMaxNumThreads, omp_sched_static);
  std::vector<NormalRNG> normal_rng_vec(kMaxNumThreads);
  for (int j = 0; j < kMaxNumThreads; ++j) {
    normal_rng_vec[j].SetExplicitSeed(pi_array[j]);
  }

  int num_sampled = 20;

  //std::vector<double> noise_variance(num_sampled, 0.002);
  MockGaussianProcessPriorData<DomainType> mock_gp_data(SquareExponential(dim, 1.0, 1.0), std::vector<int>(gradients, gradients+num_gradients),
                                                        num_gradients, dim, num_sampled, uniform_double_lower_bound,
                                                        uniform_double_upper_bound, uniform_double_hyperparameter,
                                                        &uniform_generator);

  // we will optimize over the expanded region
  std::vector<ClosedInterval> domain_bounds(mock_gp_data.domain_bounds);
  ExpandDomainBounds(2.2, &domain_bounds);
  // intersect domain with bounding box of unit simplex
  for (auto& interval : domain_bounds) {
    interval.min = std::fmax(interval.min, 0.0);
    interval.max = std::fmin(interval.max, 1.0);
  }
  DomainType domain(domain_bounds.data(), dim);

  // using MC integration
  num_being_sampled = 2;

  gd_params.max_num_restarts = 4;
  gd_params.max_num_steps = 250;
  gd_params.tolerance = 1.0e-4;

  std::vector<double> discrete_pts(dim*num_pts);
  for (int j = 0; j < num_pts; ++j) {
    mock_gp_data.domain_ptr->GeneratePointInDomain(&uniform_generator, discrete_pts.data() + j*dim);
  }

  std::vector<double> points_being_sampled(dim*num_being_sampled);

  // generate two non-trivial parallel samples
  // picking these randomly could place them in regions where KG is 0, which means errors in the computation would
  // likely be masked (making for a bad test)
  bool found_flag = false;
  for (int j = 0; j < num_being_sampled; ++j) {
    ComputeKGOptimalPointsToSampleWithRandomStarts(*mock_gp_data.gaussian_process_ptr, gd_params,
                                                   domain, thread_schedule, points_being_sampled.data(), discrete_pts.data(),
                                                   num_to_sample, j, num_pts,
                                                   mock_gp_data.best_so_far,
                                                   max_int_steps, &found_flag,
                                                   &uniform_generator, normal_rng_vec.data(),
                                                   points_being_sampled.data() + j*dim);
  }
  printf("setup complete, points_being_sampled:\n");
  PrintMatrixTrans(points_being_sampled.data(), num_being_sampled, dim);

  // optimize KG
  found_flag = false;
  std::vector<double> grid_search_best_point(dim*num_to_sample);
  ComputeKGOptimalPointsToSampleViaLatinHypercubeSearch(*mock_gp_data.gaussian_process_ptr, domain,
                                                        thread_schedule, points_being_sampled.data(), discrete_pts.data(),
                                                        num_grid_search_points, num_to_sample,
                                                        num_being_sampled, num_pts, mock_gp_data.best_so_far,
                                                        max_int_steps, &found_flag,
                                                        &uniform_generator, normal_rng_vec.data(),
                                                        grid_search_best_point.data());
  if (!found_flag) {
    ++total_errors;
  }

  std::vector<double> next_point(dim*num_to_sample);

  int num_multistarts_mc = 8;
  gd_params.num_multistarts = num_multistarts_mc;
  found_flag = false;
  std::vector<double> initial_guesses(num_multistarts_mc*dim);
  int num_points_actual = domain.GenerateUniformPointsInDomain(num_multistarts_mc, &uniform_generator, initial_guesses.data());
  if (num_points_actual != num_multistarts_mc) {
    ++total_errors;
  }
  std::copy(grid_search_best_point.begin(), grid_search_best_point.end(), initial_guesses.begin());

  ComputeKGOptimalPointsToSampleViaMultistartGradientDescent(*mock_gp_data.gaussian_process_ptr,
                                                             gd_params, domain, thread_schedule,
                                                             initial_guesses.data(),
                                                             points_being_sampled.data(), discrete_pts.data(),
                                                             num_multistarts_mc, num_to_sample,
                                                             num_being_sampled, num_pts,
                                                             mock_gp_data.best_so_far,
                                                             max_int_steps,
                                                             normal_rng_vec.data(), &found_flag,
                                                             next_point.data());
  if (!found_flag) {
    ++total_errors;
  }

  printf("next best point  : "); PrintMatrixTrans(next_point.data(), num_to_sample, dim);
  printf("grid search point: "); PrintMatrixTrans(grid_search_best_point.data(), num_to_sample, dim);

  // results
  double kg_optimized, kg_grid_search;
  std::vector<double> grad_kg(dim*num_to_sample);

  // set up evaluators and state to check results
  double tolerance_result = tolerance;
  bool configure_for_gradients = true;

  max_int_steps = 1000000;
  tolerance_result = 3.8e-3;  // reduce b/c we cannot achieve full accuracy in the monte-carlo case
  // while still having this test run in a reasonable amt of time
  //noise = 0.1;
  KnowledgeGradientEvaluator kg_evaluator(*mock_gp_data.gaussian_process_ptr, discrete_pts.data(), num_pts,
                                          max_int_steps, mock_gp_data.best_so_far);
  KnowledgeGradientEvaluator::StateType kg_state(kg_evaluator, next_point.data(),
                                                 points_being_sampled.data(), num_to_sample,
                                                 num_being_sampled, num_pts, gradients, num_gradients, configure_for_gradients,
                                                 normal_rng_vec.data());
  kg_optimized = kg_evaluator.ComputeKnowledgeGradient(&kg_state);
  kg_evaluator.ComputeGradKnowledgeGradient(&kg_state, grad_kg.data());

  kg_state.SetCurrentPoint(kg_evaluator, grid_search_best_point.data());
  kg_grid_search = kg_evaluator.ComputeKnowledgeGradient(&kg_state);

  delete [] gradients;
  printf("optimized KG: %.18E, grid_search_KG: %.18E\n", kg_optimized, kg_grid_search);
  printf("grad_KG: "); PrintMatrixTrans(grad_kg.data(), num_to_sample, dim);

  if (kg_optimized < kg_grid_search) {
    ++total_errors;
  }

  current_errors = 0;
  for (const auto& entry : grad_kg) {
    if (!CheckDoubleWithinRelative(entry, 0.0, tolerance_result)) {
      ++current_errors;
    }
  }
  total_errors += current_errors;

  return total_errors;
}

}  // end unnamed namespace

int KnowledgeGradientOptimizationTest(DomainTypes domain_type) {
  switch (domain_type) {
    case DomainTypes::kTensorProduct: {
      return KnowledgeGradientOptimizationTestCore();
    }  // end case kTensorProduct
    case DomainTypes::kSimplex: {
      return KnowledgeGradientOptimizationSimplexTestCore();
    }  // end case kSimplex
    default: {
      OL_ERROR_PRINTF("%s: INVALID domain_type choice: %d\n", OL_CURRENT_FUNCTION_NAME, domain_type);
      return 1;
    }
  }  // end switch over domain_type
}
*/
/*!\rst
  At the moment, this test is very bare-bones.  It checks:

  1. method succeeds
  2. points returned are all inside the specified domain
  3. points returned are not within epsilon of each other (i.e., distinct)
  4. result of gradient-descent optimization is *no worse* than result of a random search
  5. final grad EI is sufficiently small

  The test sets up a toy problem by repeatedly drawing from a GP with made-up hyperparameters.
  Then it runs KG optimization, attempting to sample 3 points simultaneously.
\endrst*/

/*
int KnowledgeGradientOptimizationMultipleSamplesTest() {
  using DomainType = TensorProductDomain;
  const int dim = 3;

  int total_errors = 0;
  int current_errors = 0;

  // gradient descent parameters
  const double gamma = 0.5;
  const double pre_mult = 1.5;
  const double max_relative_change = 1.0;
  const double tolerance = 1.0e-5;
  const int max_gradient_descent_steps = 250;
  const int max_num_restarts = 3;
  const int num_steps_averaged = 0;
  const int num_multistarts = 20;
  GradientDescentParameters gd_params(num_multistarts, max_gradient_descent_steps,
                                      max_num_restarts, num_steps_averaged, gamma, pre_mult,
                                      max_relative_change, tolerance);

  // grid search parameters
  int num_grid_search_points = 1000;
  const double noise = 0.1;

  int num_pts = 10;

  // q,p-KG computation parameters
  const int num_to_sample = 3;
  const int num_being_sampled = 0;

  int * gradients = new int[3]{0, 1, 2};
  int num_gradients = 3;

  std::vector<double> points_being_sampled(dim*num_being_sampled);

  int max_int_steps = 6000;

  // random number generators
  UniformRandomGenerator uniform_generator(314);
  boost::uniform_real<double> uniform_double_hyperparameter(0.4, 1.3);
  boost::uniform_real<double> uniform_double_lower_bound(-2.0, 0.5);
  boost::uniform_real<double> uniform_double_upper_bound(1.0, 2.5);

  const int64_t pi_array[] = {314, 3141, 31415, 314159, 3141592, 31415926, 314159265, 3141592653, 31415926535, 314159265359};
  static const int kMaxNumThreads = 4;
  ThreadSchedule thread_schedule(kMaxNumThreads, omp_sched_static);
  std::vector<NormalRNG> normal_rng_vec(kMaxNumThreads);
  for (int j = 0; j < kMaxNumThreads; ++j) {
    normal_rng_vec[j].SetExplicitSeed(pi_array[j]);
  }

  const int num_sampled = 20;
  //std::vector<double> noise_variance(num_sampled, 0.002);
  MockGaussianProcessPriorData<DomainType> mock_gp_data(SquareExponential(dim, 1.0, 1.0), std::vector<int>(gradients, gradients+num_gradients),
                                                        num_gradients, dim, num_sampled, uniform_double_lower_bound,
                                                        uniform_double_upper_bound, uniform_double_hyperparameter,
                                                        &uniform_generator);

  // we will optimize over the expanded region
  std::vector<ClosedInterval> domain_bounds(mock_gp_data.domain_bounds);
  ExpandDomainBounds(1.5, &domain_bounds);
  DomainType domain(domain_bounds.data(), dim);

  std::vector<double> discrete_pts(dim*num_pts);
  int num_points_actual = domain.GenerateUniformPointsInDomain(num_pts, &uniform_generator, discrete_pts.data());

  // optimize KG using grid search to set the baseline
  bool found_flag = false;
  std::vector<double> grid_search_best_point_set(dim*num_to_sample);
  ComputeKGOptimalPointsToSampleViaLatinHypercubeSearch(*mock_gp_data.gaussian_process_ptr, domain,
                                                        thread_schedule, points_being_sampled.data(), discrete_pts.data(),
                                                        num_grid_search_points, num_to_sample,
                                                        num_being_sampled, num_pts, mock_gp_data.best_so_far,
                                                        max_int_steps, &found_flag,
                                                        &uniform_generator, normal_rng_vec.data(),
                                                        grid_search_best_point_set.data());
  if (!found_flag) {
    ++total_errors;
  }

  // optimize KG using gradient descent
  found_flag = false;
  bool lhc_search_only = false;
  std::vector<double> best_points_to_sample(dim*num_to_sample);
  ComputeKGOptimalPointsToSample(*mock_gp_data.gaussian_process_ptr, gd_params, domain,
                                 thread_schedule, points_being_sampled.data(), discrete_pts.data(),
                                 num_to_sample, num_being_sampled, num_pts, mock_gp_data.best_so_far,
                                 max_int_steps, lhc_search_only,
                                 num_grid_search_points, &found_flag, &uniform_generator,
                                 normal_rng_vec.data(), best_points_to_sample.data());
  if (!found_flag) {
    ++total_errors;
  }

  // check points are in domain
  RepeatedDomain<DomainType> repeated_domain(domain, num_to_sample);
  if (!repeated_domain.CheckPointInside(best_points_to_sample.data())) {
    ++current_errors;
  }
#ifdef OL_ERROR_PRINT
  if (current_errors != 0) {
    OL_ERROR_PRINTF("ERROR: points were not in domain!  points:\n");
    PrintMatrixTrans(best_points_to_sample.data(), num_to_sample, dim);
    OL_ERROR_PRINTF("domain:\n");
    PrintDomainBounds(domain_bounds.data(), dim);
  }
#endif
  total_errors += current_errors;

  // check points are distinct; points within tolerance are considered non-distinct
  const double distinct_point_tolerance = 1.0e-5;
  current_errors = CheckPointsAreDistinct(best_points_to_sample.data(), num_to_sample, dim, distinct_point_tolerance);
#ifdef OL_ERROR_PRINT
  if (current_errors != 0) {
    OL_ERROR_PRINTF("ERROR: points were not distinct!  points:\n");
    PrintMatrixTrans(best_points_to_sample.data(), num_to_sample, dim);
  }
#endif
  total_errors += current_errors;

  // results
  double kg_optimized, kg_grid_search;
  std::vector<double> grad_kg(dim*num_to_sample);

  // set up evaluators and state to check results
  double tolerance_result = tolerance;
  {
    max_int_steps = 1000000;  // evaluate the final results with high accuracy
    tolerance_result = 2.0e-3;  // reduce b/c we cannot achieve full accuracy in the monte-carlo case
    // while still having this test run in a reasonable amt of time
    bool configure_for_gradients = true;
    KnowledgeGradientEvaluator kg_evaluator(*mock_gp_data.gaussian_process_ptr, discrete_pts.data(), num_pts,
                                            max_int_steps, mock_gp_data.best_so_far);
    KnowledgeGradientEvaluator::StateType kg_state(kg_evaluator, best_points_to_sample.data(),
                                                   points_being_sampled.data(), num_to_sample,
                                                   num_being_sampled, num_pts, gradients, num_gradients, configure_for_gradients,
                                                   normal_rng_vec.data());
    kg_optimized = kg_evaluator.ComputeKnowledgeGradient(&kg_state);
    kg_evaluator.ComputeGradKnowledgeGradient(&kg_state, grad_kg.data());

    KnowledgeGradientEvaluator::StateType kg_state_grid_search(kg_evaluator,
                                                               grid_search_best_point_set.data(),
                                                               points_being_sampled.data(), num_to_sample,
                                                               num_being_sampled, num_pts, gradients, num_gradients, configure_for_gradients,
                                                               normal_rng_vec.data());
    kg_grid_search = kg_evaluator.ComputeKnowledgeGradient(&kg_state_grid_search);
  }

  printf("optimized KG: %.18E, grid_search_KG: %.18E\n", kg_optimized, kg_grid_search);
  printf("grad_KG: "); PrintMatrixTrans(grad_kg.data(), num_to_sample, dim);
  delete [] gradients;

  if (kg_optimized < kg_grid_search) {
    ++total_errors;
  }

  current_errors = 0;
  for (const auto& entry : grad_kg) {
    if (!CheckDoubleWithinRelative(entry, 0.0, tolerance_result)) {
      ++current_errors;
    }
  }
  total_errors += current_errors;

  return total_errors;
}
*/

}  // end namespace optimal_learning<|MERGE_RESOLUTION|>--- conflicted
+++ resolved
@@ -178,17 +178,10 @@
     NormalRNG normal_rng(3141);
     bool configure_for_gradients = true;
 
-<<<<<<< HEAD
     printf("test1\n");
-=======
     KnowledgeGradientEvaluator<TensorProductDomain>::StateType kg_state(kg_evaluator_, points_to_sample, points_being_sampled_.data(),
                                                                        num_to_sample_, num_being_sampled_, num_pts_, gradients_.data(),
                                                                        num_gradients_, configure_for_gradients, &normal_rng);
->>>>>>> 1f047c4b
-
-    KnowledgeGradientEvaluator<TensorProductDomain>::StateType kg_state(kg_evaluator_, points_to_sample, points_being_sampled_.data(),
-                                                                        num_to_sample_, num_being_sampled_, num_pts_, gradients_.data(),
-                                                                        num_gradients_, configure_for_gradients, &normal_rng);
     printf("test2\n");
 
     kg_evaluator_.ComputeGradKnowledgeGradient(&kg_state, grad_KG_.data());
