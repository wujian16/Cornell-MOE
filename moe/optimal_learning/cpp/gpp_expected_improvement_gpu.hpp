--- conflicted
+++ resolved
@@ -257,7 +257,7 @@
       :ei_evaluator: expected improvement evaluator object that specifies the parameters & GP for EI evaluation
       :points_to_sample[dim][num_to_sample]: potential future samples whose EI (and/or gradients) are being evaluated
   \endrst*/
-  void UpdateCurrentPoint(const EvaluatorType& ei_evaluator, double const * restrict points_to_sample) OL_NONNULL_POINTERS;
+  void SetCurrentPoint(const EvaluatorType& ei_evaluator, double const * restrict points_to_sample) OL_NONNULL_POINTERS;
 
   /*!\rst
     Configures this state object with new ``points_to_sample``, the location of the potential samples whose EI is to be evaluated.
@@ -328,17 +328,43 @@
   OL_DISALLOW_DEFAULT_AND_COPY_AND_ASSIGN(CudaExpectedImprovementState);
 };
 
-<<<<<<< HEAD
-
-/*!\rst
-  This function is the same as ComputeOptimalPointsToSampleViaMultistartGradientDescent in gpp_math.hpp, except that it uses 
-  GPU for MC simulation.
+/*!\rst
+  Perform multistart gradient descent (MGD) to solve the q,p-EI problem (see ComputeOptimalPointsToSample and/or
+  header docs).  Starts a GD run from each point in ``start_point_set``.  The point corresponding to the
+  optimal EI\* is stored in ``best_next_point``.
+
+  \* Multistarting is heuristic for global optimization. EI is not convex so this method may not find the true optimum.
+
+  This function wraps MultistartOptimizer<>::MultistartOptimize() (see ``gpp_optimization.hpp``), which provides the multistarting
+  component. Optimization is done using restarted Gradient Descent, via GradientDescentOptimizer<...>::Optimize() from
+  ``gpp_optimization.hpp``. Please see that file for details on gradient descent and see ``gpp_optimizer_parameters.hpp``
+  for the meanings of the GradientDescentParameters.
+
+  This function (or its wrappers, e.g., ComputeOptimalPointsToSampleWithRandomStarts) are the primary entry-points for
+  gradient descent based EI optimization in the ``optimal_learning`` library.
+
+  Users may prefer to call ComputeOptimalPointsToSample(), which applies other heuristics to improve robustness.
+
+  Currently, during optimization, we recommend that the coordinates of the initial guesses not differ from the
+  coordinates of the optima by more than about 1 order of magnitude. This is a very (VERY!) rough guideline for
+  sizing the domain and num_multistarts; i.e., be wary of sets of initial guesses that cover the space too sparsely.
+
+  Solution is guaranteed to lie within the region specified by ``domain``; note that this may not be a
+  true optima (i.e., the gradient may be substantially nonzero).
+
+  .. WARNING::
+       This function fails ungracefully if NO improvement can be found!  In that case,
+       ``best_next_point`` will always be the first point in ``start_point_set``.
+       ``found_flag`` will indicate whether this occured.
+
   \param
     :gaussian_process: GaussianProcess object (holds ``points_sampled``, ``values``, ``noise_variance``, derived quantities)
       that describes the underlying GP
-    :optimization_parameters: GradientDescentParameters object that describes the parameters controlling EI optimization
+    :optimizer_parameters: GradientDescentParameters object that describes the parameters controlling EI optimization
       (e.g., number of iterations, tolerances, learning rate)
     :domain: object specifying the domain to optimize over (see ``gpp_domain.hpp``)
+    :thread_schedule: struct instructing OpenMP on how to schedule threads; i.e., (suggestions in parens)
+      max_num_threads (num cpu cores), schedule type (omp_sched_dynamic), chunk_size (0).
     :start_point_set[dim][num_to_sample][num_multistarts]: set of initial guesses for MGD (one block of num_to_sample points per multistart)
     :points_being_sampled[dim][num_being_sampled]: points that are being sampled in concurrent experiments
     :num_multistarts: number of points in set of initial guesses
@@ -346,19 +372,19 @@
     :num_being_sampled: number of points being sampled concurrently (i.e., the "p" in q,p-EI)
     :best_so_far: value of the best sample so far (must be ``min(points_sampled_value)``)
     :max_int_steps: maximum number of MC iterations
-    :which_gpu: ID of gpu to use
-    :max_num_threads: maximum number of threads for use by OpenMP (generally should be <= # cores), this is used for 1,0-EI only
-    :uniform_rng[1]: UniformRandomGenerator object that provides the initial seed for gpu computation
+    :normal_rng[thread_schedule.max_num_threads]: a vector of NormalRNG objects that provide
+      the (pesudo)random source for MC integration
   \output
-    :uniform_rng[1]: UniformRandomGenerator object will have its state changed due to random draws
+    :normal_rng[thread_schedule.max_num_threads]: NormalRNG objects will have their state changed due to random draws
     :found_flag[1]: true if ``best_next_point`` corresponds to a nonzero EI
     :best_next_point[dim][num_to_sample]: points yielding the best EI according to MGD
 \endrst*/
 template <typename DomainType>
 OL_NONNULL_POINTERS void CudaComputeOptimalPointsToSampleViaMultistartGradientDescent(
     const GaussianProcess& gaussian_process,
-    const GradientDescentParameters& optimization_parameters,
+    const GradientDescentParameters& optimizer_parameters,
     const DomainType& domain,
+    const ThreadSchedule thread_schedule,
     double const * restrict start_point_set,
     double const * restrict points_being_sampled,
     int num_multistarts,
@@ -366,14 +392,13 @@
     int num_being_sampled,
     double best_so_far,
     int max_int_steps,
-    int which_gpu,
-    int max_num_threads,
     UniformRandomGenerator* uniform_rng,
     bool * restrict found_flag,
+    int which_gpu,
     double * restrict best_next_point) {
-  // set chunk_size; see gpp_common.hpp header comments, item 7
-  const int chunk_size = std::max(std::min(4, std::max(1, num_multistarts/max_num_threads)),
-                                  num_multistarts/(max_num_threads*10));
+  if (unlikely(num_multistarts <= 0)) {
+    OL_THROW_EXCEPTION(LowerBoundException<int>, "num_multistarts must be > 1", num_multistarts, 1);
+  }
 
   bool configure_for_gradients = true;
   if (num_to_sample == 1 && num_being_sampled == 0) {
@@ -381,7 +406,7 @@
     OnePotentialSampleExpectedImprovementEvaluator ei_evaluator(gaussian_process, best_so_far);
 
     std::vector<typename OnePotentialSampleExpectedImprovementEvaluator::StateType> ei_state_vector;
-    SetupExpectedImprovementState(ei_evaluator, start_point_set, max_num_threads,
+    SetupExpectedImprovementState(ei_evaluator, start_point_set, thread_schedule.max_num_threads,
                                   configure_for_gradients, &ei_state_vector);
 
     // init winner to be first point in set and 'force' its value to be 0.0; we cannot do worse than this
@@ -389,16 +414,18 @@
 
     GradientDescentOptimizer<OnePotentialSampleExpectedImprovementEvaluator, DomainType> gd_opt;
     MultistartOptimizer<GradientDescentOptimizer<OnePotentialSampleExpectedImprovementEvaluator, DomainType> > multistart_optimizer;
-    multistart_optimizer.MultistartOptimize(gd_opt, ei_evaluator, optimization_parameters,
-                                            domain, start_point_set, num_multistarts,
-                                            max_num_threads, chunk_size, ei_state_vector.data(),
-                                            nullptr, &io_container);
+    multistart_optimizer.MultistartOptimize(gd_opt, ei_evaluator, optimizer_parameters,
+                                            domain, thread_schedule, start_point_set,
+                                            num_multistarts,
+                                            ei_state_vector.data(), nullptr, &io_container);
     *found_flag = io_container.found_flag;
     std::copy(io_container.best_point.begin(), io_container.best_point.end(), best_next_point);
   } else {
     CudaExpectedImprovementEvaluator ei_evaluator(gaussian_process, max_int_steps, best_so_far, which_gpu);
 
-    typename CudaExpectedImprovementEvaluator::StateType ei_state(ei_evaluator, start_point_set, points_being_sampled, num_to_sample, num_being_sampled, configure_for_gradients, uniform_rng);
+    typename CudaExpectedImprovementEvaluator::StateType ei_state(ei_evaluator, start_point_set, points_being_sampled,
+                                                                  num_to_sample, num_being_sampled, configure_for_gradients,
+                                                                  uniform_rng);
 
     // init winner to be first point in set and 'force' its value to be 0.0; we cannot do worse than this
     OptimizationIOContainer io_container(ei_state.GetProblemSize(), 0.0, start_point_set);
@@ -407,10 +434,10 @@
     RepeatedDomain repeated_domain(domain, num_to_sample);
     GradientDescentOptimizer<CudaExpectedImprovementEvaluator, RepeatedDomain> gd_opt;
     MultistartOptimizer<GradientDescentOptimizer<CudaExpectedImprovementEvaluator, RepeatedDomain> > multistart_optimizer;
-    multistart_optimizer.MultistartOptimize(gd_opt, ei_evaluator, optimization_parameters,
-                                            repeated_domain, start_point_set, num_multistarts,
-                                            1, 1, &ei_state,
-                                            nullptr, &io_container);
+    multistart_optimizer.MultistartOptimize(gd_opt, ei_evaluator, optimizer_parameters,
+                                            repeated_domain, thread_schedule, start_point_set,
+                                            num_multistarts,
+                                            &ei_state, nullptr, &io_container);
     *found_flag = io_container.found_flag;
     std::copy(io_container.best_point.begin(), io_container.best_point.end(), best_next_point);
   }
@@ -429,43 +456,46 @@
   \param
     :gaussian_process: GaussianProcess object (holds ``points_sampled``, ``values``, ``noise_variance``, derived quantities)
       that describes the underlying GP
-    :optimization_parameters: GradientDescentParameters object that describes the parameters controlling EI optimization
+    :optimizer_parameters: GradientDescentParameters object that describes the parameters controlling EI optimization
       (e.g., number of iterations, tolerances, learning rate)
     :domain: object specifying the domain to optimize over (see ``gpp_domain.hpp``)
+    :thread_schedule: struct instructing OpenMP on how to schedule threads; i.e., (suggestions in parens)
+      max_num_threads (num cpu cores), schedule type (omp_sched_dynamic), chunk_size (0).
     :points_being_sampled[dim][num_being_sampled]: points that are being sampled in concurrent experiments
     :num_to_sample: number of potential future samples; gradients are evaluated wrt these points (i.e., the "q" in q,p-EI)
     :num_being_sampled: number of points being sampled concurrently (i.e., the "p" in q,p-EI)
     :best_so_far: value of the best sample so far (must be ``min(points_sampled_value)``)
     :max_int_steps: maximum number of MC iterations
-    :which_gpu: ID of gpu to use
-    :max_num_threads: maximum number of threads for use by OpenMP (generally should be <= # cores), this is used for 1,0-EI only
     :uniform_generator[1]: a UniformRandomGenerator object providing the random engine for uniform random numbers
+    :normal_rng[thread_schedule.max_num_threads]: a vector of NormalRNG objects that provide
+      the (pesudo)random source for MC integration
   \output
     :found_flag[1]: true if best_next_point corresponds to a nonzero EI
     :uniform_generator[1]: UniformRandomGenerator object will have its state changed due to random draws
+    :normal_rng[thread_schedule.max_num_threads]: NormalRNG objects will have their state changed due to random draws
     :best_next_point[dim][num_to_sample]: points yielding the best EI according to MGD
 \endrst*/
 template <typename DomainType>
 void CudaComputeOptimalPointsToSampleWithRandomStarts(const GaussianProcess& gaussian_process,
-                                                  const GradientDescentParameters& optimization_parameters,
-                                                  const DomainType& domain,
-                                                  double const * restrict points_being_sampled,
-                                                  int num_to_sample, int num_being_sampled, double best_so_far,
-                                                  int max_int_steps, int which_gpu, int max_num_threads, 
-                                                  bool * restrict found_flag, UniformRandomGenerator * uniform_generator,
-                                                  double * restrict best_next_point) {
-  std::vector<double> starting_points(gaussian_process.dim()*optimization_parameters.num_multistarts*num_to_sample);
+                                                      const GradientDescentParameters& optimizer_parameters,
+                                                      const DomainType& domain, const ThreadSchedule& thread_schedule,
+                                                      double const * restrict points_being_sampled,
+                                                      int num_to_sample, int num_being_sampled, double best_so_far,
+                                                      int max_int_steps, bool * restrict found_flag, int which_gpu,
+                                                      UniformRandomGenerator * uniform_generator,
+                                                      double * restrict best_next_point) {
+  std::vector<double> starting_points(gaussian_process.dim()*optimizer_parameters.num_multistarts*num_to_sample);
 
   // GenerateUniformPointsInDomain() is allowed to return fewer than the requested number of multistarts
   RepeatedDomain<DomainType> repeated_domain(domain, num_to_sample);
-  int num_multistarts = repeated_domain.GenerateUniformPointsInDomain(optimization_parameters.num_multistarts,
+  int num_multistarts = repeated_domain.GenerateUniformPointsInDomain(optimizer_parameters.num_multistarts,
                                                                       uniform_generator, starting_points.data());
 
-  CudaComputeOptimalPointsToSampleViaMultistartGradientDescent(gaussian_process, optimization_parameters, domain,
-                                                           starting_points.data(), points_being_sampled,
-                                                           num_multistarts, num_to_sample, num_being_sampled,
-                                                           best_so_far, max_int_steps, which_gpu, max_num_threads,
-                                                           uniform_generator, found_flag, best_next_point);
+  CudaComputeOptimalPointsToSampleViaMultistartGradientDescent(gaussian_process, optimizer_parameters, domain,
+                                                               thread_schedule, starting_points.data(),
+                                                               points_being_sampled, num_multistarts, num_to_sample,
+                                                               num_being_sampled, best_so_far, max_int_steps,
+                                                               uniform_generator, found_flag, which_gpu, best_next_point);
 #ifdef OL_WARNING_PRINT
   if (false == *found_flag) {
     OL_WARNING_PRINTF("WARNING: %s DID NOT CONVERGE\n", OL_CURRENT_FUNCTION_NAME);
@@ -476,10 +506,21 @@
 }
 
 /*!\rst
-  This function is the same as EvaluateEIAtPointList in gpp_math.hpp, except for MC computation it uses GPU for evaluation.
+  Function to evaluate Expected Improvement (q,p-EI) over a specified list of ``num_multistarts`` points.
+  Optionally outputs the EI at each of these points.
+  Outputs the point of the set obtaining the maximum EI value.
+
+  Generally gradient descent is preferred but when they fail to converge this may be the only "robust" option.
+  This function is also useful for plotting or debugging purposes (just to get a bunch of EI values).
+
+  This function is just a wrapper that builds the required state objects and a NullOptimizer object and calls
+  MultistartOptimizer<...>::MultistartOptimize(...); see gpp_optimization.hpp.
+
   \param
     :gaussian_process: GaussianProcess object (holds ``points_sampled``, ``values``, ``noise_variance``, derived quantities)
       that describes the underlying GP
+    :thread_schedule: struct instructing OpenMP on how to schedule threads; i.e., (suggestions in parens)
+      max_num_threads (num cpu cores), schedule type (omp_sched_static), chunk_size (0).
     :initial_guesses[dim][num_to_sample][num_multistarts]: list of points at which to compute EI
     :points_being_sampled[dim][num_being_sampled]: points that are being sampled in concurrent experiments
     :num_multistarts: number of points to check
@@ -487,37 +528,52 @@
     :num_being_sampled: number of points being sampled concurrently (i.e., the "p" in q,p-EI)
     :best_so_far: value of the best sample so far (must be ``min(points_sampled_value)``)
     :max_int_steps: maximum number of MC iterations
-    :which_gpu: ID of gpu to use
-    :max_num_threads: maximum number of threads for use by OpenMP (generally should be <= # cores), this is used for 1,0-EI only
-    :uniform_rng[1]: UniformRandomGenerator object that provides initial seed for computation on GPU
+    :which_gpu: the device ID of GPU used for computation
+    :uniform_rng[1]: a UniformRandomGenerator object that provide
+      the (pesudo)random source for MC integration
   \output
     :found_flag[1]: true if best_next_point corresponds to a nonzero EI
-    :uniform_rng[1]: UniformRandomGenerator object will have their state changed due to random draws
+    :uniform_rng[1]: UniformRandomGenerator object will have its state changed due to random draws
     :function_values[num_multistarts]: EI evaluated at each point of ``initial_guesses``, in the same order as
       ``initial_guesses``; never dereferenced if nullptr
     :best_next_point[dim][num_to_sample]: points yielding the best EI according to dumb search
 \endrst*/
-void CudaEvaluateEIAtPointList(const GaussianProcess& gaussian_process, double const * restrict initial_guesses,
-                           double const * restrict points_being_sampled, int num_multistarts, int num_to_sample,
-                           int num_being_sampled, double best_so_far, int max_int_steps, int which_gpu, int max_num_threads,
-                           bool * restrict found_flag, UniformRandomGenerator* uniform_rng, double * restrict function_values,
-                           double * restrict best_next_point); 
-
-/*!\rst
-  This function is the same as ComputeOptimalPointsToSampleViaLatinHypercubeSearch in gpp_math.hpp, except that it uses GPU
-  to compute Expected Improvement.
+void CudaEvaluateEIAtPointList(const GaussianProcess& gaussian_process,
+                               const ThreadSchedule& thread_schedule,
+                               double const * restrict initial_guesses,
+                               double const * restrict points_being_sampled,
+                               int num_multistarts, int num_to_sample,
+                               int num_being_sampled, double best_so_far,
+                               int max_int_steps, bool * restrict found_flag,
+                               int which_gpu, UniformRandomGenerator* uniform_rng, 
+                               double * restrict function_values,
+                               double * restrict best_next_point);
+
+/*!\rst
+  Perform a random, naive search to "solve" the q,p-EI problem (see ComputeOptimalPointsToSample and/or
+  header docs).  Evaluates EI at ``num_multistarts`` points (e.g., on a latin hypercube) to find the
+  point with the best EI value.
+
+  Generally gradient descent is preferred but when they fail to converge this may be the only "robust" option.
+
+  Solution is guaranteed to lie within the region specified by ``domain``; note that this may not be a
+  true optima (i.e., the gradient may be substantially nonzero).
+
+  Wraps EvaluateEIAtPointList(); constructs the input point list with a uniform random sampling from the given Domain object.
+
   \param
     :gaussian_process: GaussianProcess object (holds ``points_sampled``, ``values``, ``noise_variance``, derived quantities)
       that describes the underlying GP
     :domain: object specifying the domain to optimize over (see ``gpp_domain.hpp``)
+    :thread_schedule: struct instructing OpenMP on how to schedule threads; i.e., (suggestions in parens)
+      max_num_threads (num cpu cores), schedule type (omp_sched_static), chunk_size (0).
     :points_being_sampled[dim][num_being_sampled]: points that are being sampled in concurrent experiments
     :num_multistarts: number of random points to check
     :num_to_sample: number of potential future samples; gradients are evaluated wrt these points (i.e., the "q" in q,p-EI)
     :num_being_sampled: number of points being sampled concurrently (i.e., the "p" in q,p-EI)
     :best_so_far: value of the best sample so far (must be ``min(points_sampled_value)``)
     :max_int_steps: maximum number of MC iterations
-    :which_gpu: ID of GPU to use
-    :max_num_threads: maximum number of threads for use by OpenMP (generally should be <= # cores), this is used for 1,0-EI only
+    :which_gpu: device ID of the GPU used for computation
     :uniform_generator[1]: a UniformRandomGenerator object providing the random engine for uniform random numbers
   \output
     found_flag[1]: true if best_next_point corresponds to a nonzero EI
@@ -526,77 +582,96 @@
 \endrst*/
 template <typename DomainType>
 void CudaComputeOptimalPointsToSampleViaLatinHypercubeSearch(const GaussianProcess& gaussian_process,
-                                                         const DomainType& domain,
-                                                         double const * restrict points_being_sampled,
-                                                         int num_multistarts, int num_to_sample,
-                                                         int num_being_sampled, double best_so_far,
-                                                         int max_int_steps, int which_gpu, int max_num_threads,
-                                                         bool * restrict found_flag,
-                                                         UniformRandomGenerator * uniform_generator,
-                                                         double * restrict best_next_point) {
+                                                             const DomainType& domain,
+                                                             const ThreadSchedule& thread_schedule,
+                                                             double const * restrict points_being_sampled,
+                                                             int num_multistarts, int num_to_sample,
+                                                             int num_being_sampled, double best_so_far,
+                                                             int max_int_steps, bool * restrict found_flag,
+                                                             int which_gpu, UniformRandomGenerator * uniform_generator,
+                                                             double * restrict best_next_point) {
   std::vector<double> initial_guesses(gaussian_process.dim()*num_multistarts*num_to_sample);
   RepeatedDomain<DomainType> repeated_domain(domain, num_to_sample);
   num_multistarts = repeated_domain.GenerateUniformPointsInDomain(num_multistarts, uniform_generator,
                                                                   initial_guesses.data());
 
-  CudaEvaluateEIAtPointList(gaussian_process, initial_guesses.data(), points_being_sampled, num_multistarts,
-                        num_to_sample, num_being_sampled, best_so_far, max_int_steps, which_gpu, max_num_threads,
-                        found_flag, uniform_generator, nullptr, best_next_point);
+  CudaEvaluateEIAtPointList(gaussian_process, thread_schedule, initial_guesses.data(),
+                            points_being_sampled, num_multistarts, num_to_sample,
+                            num_being_sampled, best_so_far, max_int_steps,
+                            found_flag, which_gpu, uniform_generator, nullptr, best_next_point);
 }
 
 /*!\rst
-  This function is virtually the same as ComputeOptimalPointsToSample in gpp_math.hpp, except it specifically uses gpu
-  to compute Expected Improvement.
+  Solve the q,p-EI problem (see header docs) by optimizing the Expected Improvement.
+  Uses multistart gradient descent, "dumb" search, and/or other heuristics to perform the optimization.
+
+  This is the primary entry-point for EI optimization in the optimal_learning library. It offers our best shot at
+  improving robustness by combining higher accuracy methods like gradient descent with fail-safes like random/grid search.
+
+  Returns the optimal set of q points to sample CONCURRENTLY by solving the q,p-EI problem.  That is, we may want to run 4
+  experiments at the same time and maximize the EI across all 4 experiments at once while knowing of 2 ongoing experiments
+  (4,2-EI). This function handles this use case. Evaluation of q,p-EI (and its gradient) for q > 1 or p > 1 is expensive
+  (requires monte-carlo iteration), so this method is usually very expensive.
+
+  Wraps ComputeOptimalPointsToSampleWithRandomStarts() and ComputeOptimalPointsToSampleViaLatinHypercubeSearch().
+
+  Compared to ComputeHeuristicPointsToSample() (``gpp_heuristic_expected_improvement_optimization.hpp``), this function
+  makes no external assumptions about the underlying objective function. Instead, it utilizes a feature of the
+  GaussianProcess that allows the GP to account for ongoing/incomplete experiments.
+
+  .. NOTE:: These comments were copied into multistart_expected_improvement_optimization() in cpp_wrappers/expected_improvement.py.
+
   \param
     :gaussian_process: GaussianProcess object (holds ``points_sampled``, ``values``, ``noise_variance``, derived quantities)
       that describes the underlying GP
-    :optimization_parameters: GradientDescentParameters object that describes the parameters controlling EI optimization
+    :optimizer_parameters: GradientDescentParameters object that describes the parameters controlling EI optimization
       (e.g., number of iterations, tolerances, learning rate)
     :domain: object specifying the domain to optimize over (see ``gpp_domain.hpp``)
+    :thread_schedule: struct instructing OpenMP on how to schedule threads; i.e., (suggestions in parens)
+      max_num_threads (num cpu cores), schedule type (omp_sched_dynamic), chunk_size (0).
     :points_being_sampled[dim][num_being_sampled]: points that are being sampled in concurrent experiments
     :num_to_sample: how many simultaneous experiments you would like to run (i.e., the q in q,p-EI)
     :num_being_sampled: number of points being sampled concurrently (i.e., the p in q,p-EI)
     :best_so_far: value of the best sample so far (must be ``min(points_sampled_value)``)
     :max_int_steps: maximum number of MC iterations
-    :which_gpu: ID of gpu to use for computation
-    :max_num_threads: maximum number of threads for use by OpenMP (generally should be <= # cores), this is used for 1,0-EI only
     :lhc_search_only: whether to ONLY use latin hypercube search (and skip gradient descent EI opt)
     :num_lhc_samples: number of samples to draw if/when doing latin hypercube search
+    :which_gpu: device ID of GPU used for computation
     :uniform_generator[1]: a UniformRandomGenerator object providing the random engine for uniform random numbers
-    :normal_rng[1]: a NormalRNG objects that provide the (pesudo)random source for MC integration
   \output
     :found_flag[1]: true if best_points_to_sample corresponds to a nonzero EI if sampled simultaneously
     :uniform_generator[1]: UniformRandomGenerator object will have its state changed due to random draws
-    :normal_rng[1]: NormalRNG object will have its state changed due to random draws
     :best_points_to_sample[num_to_sample*dim]: point yielding the best EI according to MGD
 \endrst*/
 template <typename DomainType>
 void CudaComputeOptimalPointsToSample(const GaussianProcess& gaussian_process,
-                                  const GradientDescentParameters& optimization_parameters,
-                                  const DomainType& domain, double const * restrict points_being_sampled,
-                                  int num_to_sample, int num_being_sampled, double best_so_far,
-                                  int max_int_steps, int which_gpu, int max_num_threads, bool lhc_search_only,
-                                  int num_lhc_samples, bool * restrict found_flag,
-                                  UniformRandomGenerator * uniform_generator,
-                                  double * restrict best_points_to_sample);
-
-// template explicit instantiation declarations, see gpp_common.hpp header comments, item 6
+                                      const GradientDescentParameters& optimizer_parameters,
+                                      const DomainType& domain, const ThreadSchedule& thread_schedule,
+                                      double const * restrict points_being_sampled,
+                                      int num_to_sample, int num_being_sampled, double best_so_far,
+                                      int max_int_steps, bool lhc_search_only,
+                                      int num_lhc_samples, bool * restrict found_flag, int which_gpu,
+                                      UniformRandomGenerator * uniform_generator,
+                                      double * restrict best_points_to_sample);
+
+// template explicit instantiation definitions, see gpp_common.hpp header comments, item 6
 extern template void CudaComputeOptimalPointsToSample(
-    const GaussianProcess& gaussian_process, const GradientDescentParameters& optimization_parameters,
-    const TensorProductDomain& domain, double const * restrict points_being_sampled, int num_to_sample,
-    int num_being_sampled, double best_so_far, int max_int_steps, int which_gpu, int max_num_threads, bool lhc_search_only,
-    int num_lhc_samples, bool * restrict found_flag, UniformRandomGenerator * uniform_generator,
-    double * restrict best_points_to_sample);
+    const GaussianProcess& gaussian_process, const GradientDescentParameters& optimizer_parameters,
+    const TensorProductDomain& domain, const ThreadSchedule& thread_schedule,
+    double const * restrict points_being_sampled, int num_to_sample,
+    int num_being_sampled, double best_so_far, int max_int_steps, bool lhc_search_only,
+    int num_lhc_samples, bool * restrict found_flag, int which_gpu,
+    UniformRandomGenerator * uniform_generator, double * restrict best_points_to_sample);
 extern template void CudaComputeOptimalPointsToSample(
-    const GaussianProcess& gaussian_process, const GradientDescentParameters& optimization_parameters,
-    const SimplexIntersectTensorProductDomain& domain, double const * restrict points_being_sampled,
-    int num_to_sample, int num_being_sampled, double best_so_far, int max_int_steps, int which_gpu,
-    int max_num_threads, bool lhc_search_only, int num_lhc_samples, bool * restrict found_flag,
+    const GaussianProcess& gaussian_process, const GradientDescentParameters& optimizer_parameters,
+    const SimplexIntersectTensorProductDomain& domain, const ThreadSchedule& thread_schedule,
+    double const * restrict points_being_sampled,
+    int num_to_sample, int num_being_sampled, double best_so_far, int max_int_steps,
+    bool lhc_search_only, int num_lhc_samples, bool * restrict found_flag, int which_gpu,
     UniformRandomGenerator * uniform_generator, double * restrict best_points_to_sample);
-=======
+
 #endif  // OL_GPU_ENABLED
 
->>>>>>> 1672b4c7
 }   // end namespace optimal_learning
 
 #endif  // MOE_OPTIMAL_LEARNING_CPP_GPP_EXPECTED_IMPROVEMENT_GPU_HPP_