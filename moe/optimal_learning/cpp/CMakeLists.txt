--- conflicted
+++ resolved
@@ -368,23 +368,6 @@
   LINK_FLAGS "${EXTRA_LINK_FLAGS}"
   )
 
-<<<<<<< HEAD
-##### "EPI" executable: for testing purposes
-set(
-  dependencies
-  $<TARGET_OBJECTS:OPTIMAL_LEARNING_CORE_BUNDLE>
-  $<TARGET_OBJECTS:OPTIMAL_LEARNING_TEST_BUNDLE>
-  )
-configure_exec_targets(
-  EPI
-  gpp_core.cpp
-  "${dependencies}"
-  "${EXTRA_COMPILE_FLAGS}"
-  "${EXTRA_COMPILE_DEFINITIONS}"
-  )
-
-=======
->>>>>>> 142f1045
 #### Demo executables
 set(dependencies $<TARGET_OBJECTS:OPTIMAL_LEARNING_CORE_BUNDLE> gpp_test_utils.cpp)
 configure_exec_targets(
