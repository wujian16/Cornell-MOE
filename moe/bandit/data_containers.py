# -*- coding: utf-8 -*-
"""Data containers convenient for/used to interact with bandit members."""
import pprint

import numpy


class SampleArm(object):

    """An arm (name, win, loss, total, variance) sampled from the objective function we are modeling/optimizing.

    This class is a representation of a "Sample Arm," which is defined by the four data members listed here.
    SampleArm is a convenient way of communicating data to the rest of the bandit library (via the
    HistoricalData container); it also provides a convenient grouping for interactive introspection.

    Users are not required to use SampleArm, iterables with the same data layout will suffice.

    :ivar win: (*float64 >= 0.0*) The amount won from playing this arm
    :ivar loss: (*float64 >= 0.0*) The amount loss from playing this arm
    :ivar total: (*int >= 0*) The number of times we have played this arm
    :ivar variance: (*float >= 0.0*) The variance of this arm, if there is no variance it is equal to None

    """

    __slots__ = ('_win', '_loss', '_total', '_variance')

    def __init__(self, win=0.0, loss=0.0, total=0, variance=None):
        """Allocate and construct a new instance with the specified data fields; see class docstring for input descriptions."""
        self._win = win
        self._loss = loss
        self._total = total
        self._variance = variance
        self.validate()
    
    #TODO this has a bug
    def __str__(self):
        """Pretty print this object as a dict."""
        return pprint.pformat(self.json_payload())

    def __add__(self, other):
        """Overload Add operator to add other sampled arm results to this arm.

        :param other: arm samples to add to this arm
        :type other: a SampleArm object
        :return: new SampleArm that is a result of adding two arms
        :rtype: SampleArm
        :raise: ValueError when ``arm.variance`` or self.variance is not None.

        """
        if self._variance is not None or other.variance is not None:
            raise ValueError('Cannot add arms when variance is not None! Please combine arms manually.')
<<<<<<< HEAD
=======
        out = SampleArm(win=self._win + other.win, loss=self._loss + other.loss, total=self._total + other.total)
        out.validate()
        return out

    __radd__ = __add__

    def __iadd__(self, other):
        """Overload in-place Add operator to add other sampled arm results to this arm in-place.

        :param other: arm samples to add to this arm
        :type other: a SampleArm object
        :return: this arm after adding other
        :rtype: SampleArm
        :raise: ValueError when ``arm.variance`` or self.variance is not None.

        """
        if self._variance is not None or other.variance is not None:
            raise ValueError('Cannot add arms when variance is not None! Please combine arms manually.')
        self._win += other.win
        self._loss += other.loss
        self._total += other.total
        self.validate()
>>>>>>> e38ed81f
        return self

    def json_payload(self):
        """Convert the sample_arm into a dict to be consumed by json for a REST request."""
        return {
                'win': self.win,
                'loss': self.loss,
                'total': self.total,
                'variance': self.variance,
                }

    def validate(self):
        """Check this SampleArm passes basic validity checks: all values are finite.

        :raises ValueError: if any member data is non-finite or out of range

        """
        # check that all values are finite
        if self.win < 0.0 or not numpy.isfinite(self.win):
            raise ValueError('win = {0} is non-finite or negative!'.format(self.win))
        if self.loss < 0.0 or not numpy.isfinite(self.loss):
            raise ValueError('loss = {0} is non-finite or negative!'.format(self.loss))
        if self.total < 0 or not numpy.isfinite(self.total):
            raise ValueError('total = {0} is non-finite or negative!'.format(self.total))
        if self.variance is not None and (self.variance < 0.0 or not numpy.isfinite(self.variance)):
            raise ValueError('variance = {0} is non-finite or negative!'.format(self.variance))
        if self.total == 0 and not (self.win == 0.0 and self.loss == 0.0):
            raise ValueError('win or loss is not 0 when total is 0!')
        if self.variance is None and self.win > self.total:
            raise ValueError('win cannot be greater than total when default variance computation is used! Please specify variance.')

    @property
    def win(self):
        """Return the amount win, always greater than or equal to zero."""
        return self._win

    @property
    def loss(self):
        """Return the amount loss, always greater than or equal to zero."""
        return self._loss

    @property
    def total(self):
        """Return the total number of tries, always a non-negative integer."""
        return self._total

    @property
    def variance(self):
        """Return the variance of sampled tries, always greater than or equal to zero, if there is no variance it is equal to None."""
        return self._variance


class BernoulliArm(SampleArm):

    """A Bernoulli arm (name, win, loss, total, variance) sampled from the objective function we are modeling/optimizing.

    A Bernoulli arm has payoff 1 for a success and 0 for a failure.
    See more details on Bernoulli distribution at http://en.wikipedia.org/wiki/Bernoulli_distribution

    See superclass :class:`~moe.bandit.data_containers.SampleArm` for more details.

    """

    def validate(self):
        """Check this Bernoulli arm is a valid Bernoulli arm. Also check that this BernoulliArm passes basic validity checks: all values are finite.

        A Bernoulli arm has payoff 1 for a success and 0 for a failure.
        See more details on Bernoulli distribution at http://en.wikipedia.org/wiki/Bernoulli_distribution

        :raises ValueError: if any member data is non-finite or out of range or the arm is not a valid Bernoulli arm

        """
        super(BernoulliArm, self).validate()
        if self.loss != 0.0:
            raise ValueError('loss = {0} is not zero! This is not a Bernoulli arm'.format(self.loss))
        if self.win > self.total:
            raise ValueError('win = {0} > total = {1}! This is not a Bernoulli arm'.format(self.win, self.total))


class HistoricalData(object):

    """A data container for storing the historical data from an entire experiment in a layout convenient for this library.

    Users will likely find it most convenient to store experiment historical data of arms in tuples of
    (win, loss, total, variance); for example, these could be the columns of a database row, part of an ORM, etc.
    The SampleArm class (above) provides a convenient representation of this input format, but users are *not* required
    to use it.

    :ivar _arms_sampled: (*dict*) mapping of arm names to already-sampled arms

    """

    __slots__ = ('_arms_sampled')

    def __init__(self, sample_arms=None, validate=True):
        """Create a HistoricalData object tracking the state of an experiment (already-sampled arms).

        :param sample_arms: the already-sampled arms: names, wins, losses, and totals
        :type sample_arms: a dictionary of (arm name, SampleArm) key-value pairs
        :param validate: whether to sanity-check the input sample_arms
        :type validate: boolean

        """
        if sample_arms is None:
            sample_arms = {}

        if validate:
            self.validate_sample_arms(sample_arms)

        self._arms_sampled = sample_arms

    def __str__(self, pretty_print=True):
        """String representation of this HistoricalData object.

        pretty-print'ing produces output that is easily read by humans.
        Disabling it prints the member arrays to the screen in full precision; this is convenient for
        pasting into C++ or other debugging purposes.

        :param pretty_print: enable pretty-printing for formatted, human-readable output
        :type pretty_print: bool
        :return: string representation
        :rtype: string

        """
        if pretty_print:
            return pprint.pformat(self.json_payload())
        else:
            return repr(self.json_payload())

    def json_payload(self):
        """Construct a json serializeable and MOE REST recognizeable dictionary of the historical data."""
        json_arms_sampled = {}
        for name, arm in self._arms_sampled.iteritems():
            json_arms_sampled[name] = arm.json_payload()
        return {'arms_sampled': json_arms_sampled}

    @staticmethod
    def validate_sample_arms(sample_arms):
        """Check that sample_arms passes basic validity checks: all values are finite.

        :param sample_arms: already-sampled arms: names, wins, losses, and totals
        :type sample_arms: a dictionary of  (arm name, SampleArm) key-value pairs
        :return: True if inputs are valid
        :rtype: boolean

        """
        if sample_arms:
            for arm in sample_arms.itervalues():
                arm.validate()

    def append_sample_arms(self, sample_arms, validate=True):
        """Append the contents of ``sample_arms`` to the data members of this class.

        This method first validates the arms and then updates the historical data.
        The result of combining two valid arms is always a valid arm.

        :param sample_arms: the already-sampled arms: wins, losses, and totals
        :type sample_arms: a dictionary of  (arm name, SampleArm) key-value pairs
        :param validate: whether to sanity-check the input sample_arms
        :type validate: boolean

        """
        if not sample_arms:
            return

        if validate:
            self.validate_sample_arms(sample_arms)

        self._update_historical_data(sample_arms)

    def _update_historical_data(self, sample_arms):
        """Add arm sampled results from ``sample_arms`` into this object's data member.

        :param sample_arms: the already-sampled arms: wins, losses, and totals
        :type sample_arms: dictionary of (arm name, SampleArm) key-value pairs
        """
        for name, arm in sample_arms.iteritems():
            if name in self._arms_sampled:
                self._arms_sampled[name] += arm
            else:
                self._arms_sampled[name] = arm

    @property
    def num_arms(self):
        """Return the number of sampled arms."""
        return len(self._arms_sampled)

    @property
    def arms_sampled(self):
        """Return the arms_sampled, a dictionary of (arm name, SampleArm) key-value pairs."""
        return self._arms_sampled<|MERGE_RESOLUTION|>--- conflicted
+++ resolved
@@ -31,49 +31,45 @@
         self._total = total
         self._variance = variance
         self.validate()
-    
-    #TODO this has a bug
+
     def __str__(self):
         """Pretty print this object as a dict."""
         return pprint.pformat(self.json_payload())
 
-    def __add__(self, other):
-        """Overload Add operator to add other sampled arm results to this arm.
-
-        :param other: arm samples to add to this arm
-        :type other: a SampleArm object
+    def __add__(self, sample_arm_to_add):
+        """Overload Add operator to add ``sample_arm_to_add`` sampled arm results to this arm.
+
+        :param sample_arm_to_add: arm samples to add to this arm
+        :type sample_arm_to_add: a SampleArm object
         :return: new SampleArm that is a result of adding two arms
         :rtype: SampleArm
         :raise: ValueError when ``arm.variance`` or self.variance is not None.
 
         """
-        if self._variance is not None or other.variance is not None:
+        if self._variance is not None or sample_arm_to_add.variance is not None:
             raise ValueError('Cannot add arms when variance is not None! Please combine arms manually.')
-<<<<<<< HEAD
-=======
-        out = SampleArm(win=self._win + other.win, loss=self._loss + other.loss, total=self._total + other.total)
-        out.validate()
-        return out
+        result = SampleArm(win=self._win + sample_arm_to_add.win, loss=self._loss + sample_arm_to_add.loss, total=self._total + sample_arm_to_add.total)
+        result.validate()
+        return result
 
     __radd__ = __add__
 
-    def __iadd__(self, other):
-        """Overload in-place Add operator to add other sampled arm results to this arm in-place.
-
-        :param other: arm samples to add to this arm
-        :type other: a SampleArm object
-        :return: this arm after adding other
+    def __iadd__(self, sample_arm_to_add):
+        """Overload in-place Add operator to add ``sample_arm_to_add`` sampled arm results to this arm in-place.
+
+        :param sample_arm_to_add: arm samples to add to this arm
+        :type sample_arm_to_add: a SampleArm object
+        :return: this arm after adding ``sample_arm_to_add``
         :rtype: SampleArm
         :raise: ValueError when ``arm.variance`` or self.variance is not None.
 
         """
-        if self._variance is not None or other.variance is not None:
+        if self._variance is not None or sample_arm_to_add.variance is not None:
             raise ValueError('Cannot add arms when variance is not None! Please combine arms manually.')
-        self._win += other.win
-        self._loss += other.loss
-        self._total += other.total
+        self._win += sample_arm_to_add.win
+        self._loss += sample_arm_to_add.loss
+        self._total += sample_arm_to_add.total
         self.validate()
->>>>>>> e38ed81f
         return self
 
     def json_payload(self):
