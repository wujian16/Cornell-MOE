--- conflicted
+++ resolved
@@ -12,17 +12,12 @@
   object for allocating bandit arms and choosing the winning arm based on epsilon-greedy policy.
 * :mod:`moe.bandit.epsilon_interface`: a base :class:`~moe.bandit.epsilon_interface.EpsilonInterface`
   object for all bandit epsilon subtypes.
-<<<<<<< HEAD
-* :mod:`moe.bandit.ucb1`: :class:`~moe.bandit.ucb.UCB1`
-  object for allocating bandit arms and choosing the winning arm based on UCB1 policy.
-=======
 * :mod:`moe.bandit.ucb1`: :class:`~moe.bandit.ucb1.UCB1`
   object for allocating bandit arms and choosing the winning arm based on UCB1 policy.
 * :mod:`moe.bandit.ucb1_tuned`: :class:`~moe.bandit.ucb1_tuned.UCB1Tuned`
   object for allocating bandit arms and choosing the winning arm based on UCB1-tuned policy.
 * :mod:`moe.bandit.ucb_interface`: a base :class:`~moe.bandit.ucb_interface.UCBInterface`
   object for all bandit UCB subtypes.
->>>>>>> fbe06a7a
 * :mod:`moe.bandit.linkers`: linkers connecting ``bandit`` components.
 
 compute the Bandit Epsilon arm allocation and choosing the arm to pull next.
