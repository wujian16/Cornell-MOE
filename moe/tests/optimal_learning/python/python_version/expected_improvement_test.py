# -*- coding: utf-8 -*-
"""Test the Python implementation of Expected Improvement and its gradient."""
import numpy

import testify as T

import moe
from moe.optimal_learning.python.data_containers import HistoricalData, SamplePoint
from moe.optimal_learning.python.geometry_utils import ClosedInterval
from moe.optimal_learning.python.python_version.covariance import SquareExponential
from moe.optimal_learning.python.python_version.domain import TensorProductDomain
from moe.optimal_learning.python.python_version.expected_improvement import multistart_expected_improvement_optimization, ExpectedImprovement
from moe.optimal_learning.python.python_version.gaussian_process import GaussianProcess
from moe.optimal_learning.python.python_version.optimization import GradientDescentParameters, GradientDescentOptimizer, LBFGSBParameters, LBFGSBOptimizer
from moe.optimal_learning.python.repeated_domain import RepeatedDomain
from moe.tests.optimal_learning.python.gaussian_process_test_case import GaussianProcessTestCase, GaussianProcessTestEnvironmentInput


class ExpectedImprovementTest(GaussianProcessTestCase):

    """Verify that the "naive" and "vectorized" EI implementations in Python return the same result.

    The code for the naive implementation of EI is straightforward to read whereas the vectorized version is a lot more
    opaque. So we verify one against the other.

    Fully verifying the monte carlo implemetation (e.g., conducting convergence tests, comparing against analytic results)
    is expensive and already a part of the C++ unit test suite.

    """

    precompute_gaussian_process_data = True

    noise_variance_base = 0.002
    dim = 3
    num_hyperparameters = dim + 1

    gp_test_environment_input = GaussianProcessTestEnvironmentInput(
        dim,
        num_hyperparameters,
        0,
        noise_variance_base=noise_variance_base,
        hyperparameter_interval=ClosedInterval(3.0, 5.0),
        lower_bound_interval=ClosedInterval(-2.0, 0.5),
        upper_bound_interval=ClosedInterval(2.0, 3.5),
        covariance_class=SquareExponential,
        spatial_domain_class=TensorProductDomain,
        hyperparameter_domain_class=TensorProductDomain,
        gaussian_process_class=GaussianProcess,
    )

    num_sampled_list = (1, 2, 5, 10, 16, 20, 50)

    num_mc_iterations = 747
    rng_seed = 314

    approx_grad = True
    max_func_evals = 150000
    max_metric_correc = 10
<<<<<<< HEAD
    factr = 1000.0
=======
    factr = 10.0
>>>>>>> 493c679f
    pgtol = 1e-10
    epsilon = 1e-8
    BFGS_parameters = LBFGSBParameters(
        approx_grad,
        max_func_evals,
        max_metric_correc,
        factr,
        pgtol,
        epsilon,
    )

    @T.class_setup
    def base_setup(self):
        """Run the standard setup but seed the RNG first (for repeatability).

        It is easy to stumble into test cases where EI is very small (e.g., < 1.e-20),
        which makes it difficult to set meaningful tolerances for the checks.

        """
        numpy.random.seed(7859)
        super(ExpectedImprovementTest, self).base_setup()

    def test_expected_improvement_and_gradient(self):
        """Test EI by comparing the vectorized and "naive" versions.

        With the same RNG state, these two functions should return identical output.
        We use a fairly low number of monte-carlo iterations since we are not
        trying to converge; just check for consistency.

        .. Note:: this is not a particularly good test. It relies on the "naive"
          version being easier to verify manually and only checks for consistency
          between the naive and vectorized versions.

        """
        num_points_p_q_list = ((1, 0), (1, 1), (2, 1), (1, 4), (5, 3))
        ei_tolerance = numpy.finfo(numpy.float64).eps
        grad_ei_tolerance = 1.0e-13
        numpy.random.seed(78532)

        for test_case in self.gp_test_environments:
            domain, gaussian_process = test_case

            for num_to_sample, num_being_sampled in num_points_p_q_list:
                points_to_sample = domain.generate_uniform_random_points_in_domain(num_to_sample)
                points_being_sampled = domain.generate_uniform_random_points_in_domain(num_being_sampled)

                union_of_points = numpy.reshape(numpy.append(points_to_sample, points_being_sampled), (num_to_sample + num_being_sampled, self.dim))
                ei_eval = ExpectedImprovement(
                    gaussian_process,
                    points_to_sample,
                    points_being_sampled=points_being_sampled,
                    num_mc_iterations=self.num_mc_iterations,
                )

                # Compute quantities required for EI
                mu_star = ei_eval._gaussian_process.compute_mean_of_points(union_of_points)
                var_star = ei_eval._gaussian_process.compute_variance_of_points(union_of_points)

                # Check EI
                # Save state first to restore at the end (o/w other "random" events will get screwed up)
                rng_state = numpy.random.get_state()
                numpy.random.seed(self.rng_seed)
                ei_vectorized = ei_eval._compute_expected_improvement_monte_carlo(mu_star, var_star)
                numpy.random.seed(self.rng_seed)
                ei_naive = ei_eval._compute_expected_improvement_monte_carlo_naive(mu_star, var_star)
                self.assert_scalar_within_relative(ei_vectorized, ei_naive, ei_tolerance)

                # Compute quantities required for grad EI
                grad_mu = ei_eval._gaussian_process.compute_grad_mean_of_points(
                    union_of_points,
                    num_derivatives=num_to_sample,
                )
                grad_chol_decomp = ei_eval._gaussian_process.compute_grad_cholesky_variance_of_points(
                    union_of_points,
                    num_derivatives=num_to_sample,
                )

                # Check grad EI
                numpy.random.seed(self.rng_seed)
                grad_ei_vectorized = ei_eval._compute_grad_expected_improvement_monte_carlo(
                    mu_star,
                    var_star,
                    grad_mu,
                    grad_chol_decomp,
                )
                numpy.random.seed(self.rng_seed)
                grad_ei_naive = ei_eval._compute_grad_expected_improvement_monte_carlo_naive(
                    mu_star,
                    var_star,
                    grad_mu,
                    grad_chol_decomp,
                )
                self.assert_vector_within_relative(grad_ei_vectorized, grad_ei_naive, grad_ei_tolerance)

                # Restore state
                numpy.random.set_state(rng_state)

    def _check_ei_symmetry(self, ei_eval, point_to_sample, shifts):
        """Compute ei at each ``[point_to_sample +/- shift for shift in shifts]`` and check for equality.

        :param ei_eval: properly configured ExpectedImprovementEvaluator object
        :type ei_eval: ExpectedImprovementInterface subclass
        :param point_to_sample: point at which to center the shifts
        :type point_to_sample: array of float64 with shape (1, )
        :param shifts: shifts to use in the symmetry check
        :type shifts: tuple of float64
        :return: None; assertions fail if test conditions are not met

        """
        for shift in shifts:
            ei_eval.current_point = point_to_sample - shift
            left_ei = ei_eval.compute_expected_improvement()
            left_grad_ei = ei_eval.compute_grad_expected_improvement()

            ei_eval.current_point = point_to_sample + shift
            right_ei = ei_eval.compute_expected_improvement()
            right_grad_ei = ei_eval.compute_grad_expected_improvement()

            self.assert_scalar_within_relative(left_ei, right_ei, 0.0)
            self.assert_vector_within_relative(left_grad_ei, -right_grad_ei, 0.0)

    def test_1d_analytic_ei_edge_cases(self):
        """Test cases where analytic EI would attempt to compute 0/0 without variance lower bounds."""
        base_coord = numpy.array([0.5])
        point1 = SamplePoint(base_coord, -1.809342, 0)
        point2 = SamplePoint(base_coord * 2.0, -1.09342, 0)

        # First a symmetric case: only one historical point
        data = HistoricalData(base_coord.size, [point1])

        hyperparameters = numpy.array([0.2, 0.3])
        covariance = SquareExponential(hyperparameters)
        gaussian_process = GaussianProcess(covariance, data)

        point_to_sample = base_coord
        ei_eval = ExpectedImprovement(gaussian_process, point_to_sample)

        ei = ei_eval.compute_expected_improvement()
        grad_ei = ei_eval.compute_grad_expected_improvement()
        self.assert_scalar_within_relative(ei, 0.0, 1.0e-15)
        self.assert_vector_within_relative(grad_ei, numpy.zeros(grad_ei.shape), 1.0e-15)

        shifts = (1.0e-15, 4.0e-11, 3.14e-6, 8.89e-1, 2.71)
        self._check_ei_symmetry(ei_eval, point_to_sample, shifts)

        # Now introduce some asymmetry with a second point
        # Right side has a larger objetive value, so the EI minimum
        # is shifted *slightly* to the left of best_so_far.
        gaussian_process.add_sampled_points([point2])
        shift = 3.0e-12
        ei_eval = ExpectedImprovement(gaussian_process, point_to_sample - shift)
        ei = ei_eval.compute_expected_improvement()
        grad_ei = ei_eval.compute_grad_expected_improvement()
        self.assert_scalar_within_relative(ei, 0.0, 1.0e-15)
        self.assert_vector_within_relative(grad_ei, numpy.zeros(grad_ei.shape), 1.0e-15)

    def test_evaluate_ei_at_points(self):
        """Check that ``evaluate_expected_improvement_at_point_list`` computes and orders results correctly (using 1D analytic EI)."""
        index = numpy.argmax(numpy.greater_equal(self.num_sampled_list, 5))
        domain, gaussian_process = self.gp_test_environments[index]

        points_to_sample = domain.generate_random_point_in_domain()
        ei_eval = ExpectedImprovement(gaussian_process, points_to_sample)

        num_to_eval = 10
        # Add in a newaxis to make num_to_sample explicitly 1
        points_to_evaluate = domain.generate_uniform_random_points_in_domain(num_to_eval)[:, numpy.newaxis, :]

        test_values = ei_eval.evaluate_at_point_list(points_to_evaluate)

        for i, value in enumerate(test_values):
            ei_eval.current_point = points_to_evaluate[i, ...]
            truth = ei_eval.compute_expected_improvement()
            T.assert_equal(value, truth)

    def test_multistart_analytic_expected_improvement_optimization(self):
        """Check that multistart optimization (gradient descent) can find the optimum point to sample (using 1D analytic EI)."""
        numpy.random.seed(3148)
        index = numpy.argmax(numpy.greater_equal(self.num_sampled_list, 20))
        domain, gaussian_process = self.gp_test_environments[index]

        max_num_steps = 200  # this is generally *too few* steps; we configure it this way so the test will run quickly
        max_num_restarts = 5
        num_steps_averaged = 0
        gamma = 0.2
        pre_mult = 1.5
        max_relative_change = 1.0
        tolerance = 1.0e-7
        gd_parameters = GradientDescentParameters(
            max_num_steps,
            max_num_restarts,
            num_steps_averaged,
            gamma,
            pre_mult,
            max_relative_change,
            tolerance,
        )
        num_multistarts = 3

        points_to_sample = domain.generate_random_point_in_domain()
        ei_eval = ExpectedImprovement(gaussian_process, points_to_sample)

        # expand the domain so that we are definitely not doing constrained optimization
        expanded_domain = TensorProductDomain([ClosedInterval(-4.0, 2.0)] * self.dim)

        num_to_sample = 1
        repeated_domain = RepeatedDomain(ei_eval.num_to_sample, expanded_domain)
        ei_optimizer = GradientDescentOptimizer(repeated_domain, ei_eval, gd_parameters)
        best_point = multistart_expected_improvement_optimization(ei_optimizer, num_multistarts, num_to_sample)

        # Check that gradients are small
        ei_eval.current_point = best_point
        gradient = ei_eval.compute_grad_expected_improvement()
        self.assert_vector_within_relative(gradient, numpy.zeros(gradient.shape), tolerance)

        # Check that output is in the domain
        T.assert_equal(repeated_domain.check_point_inside(best_point), True)

    def test_multistart_monte_carlo_expected_improvement_optimization(self):
        """Check that multistart optimization (gradient descent) can find the optimum point to sample (using 2-EI)."""
        numpy.random.seed(7858)  # TODO(271): Monte Carlo only works for this seed
        index = numpy.argmax(numpy.greater_equal(self.num_sampled_list, 20))
        domain, gaussian_process = self.gp_test_environments[index]

        max_num_steps = 75  # this is *too few* steps; we configure it this way so the test will run quickly
        max_num_restarts = 5
        num_steps_averaged = 50
        gamma = 0.2
        pre_mult = 1.5
        max_relative_change = 1.0
        tolerance = 3.0e-2  # really large tolerance b/c converging with monte-carlo (esp in Python) is expensive
        gd_parameters = GradientDescentParameters(
            max_num_steps,
            max_num_restarts,
            num_steps_averaged,
            gamma,
            pre_mult,
            max_relative_change,
            tolerance,
        )
        num_multistarts = 2

        # Expand the domain so that we are definitely not doing constrained optimization
        expanded_domain = TensorProductDomain([ClosedInterval(-4.0, 2.0)] * self.dim)
        num_to_sample = 2
        repeated_domain = RepeatedDomain(num_to_sample, expanded_domain)

        num_mc_iterations = 10000
        # Just any random point that won't be optimal
        points_to_sample = repeated_domain.generate_random_point_in_domain()
        ei_eval = ExpectedImprovement(gaussian_process, points_to_sample, num_mc_iterations=num_mc_iterations)
        # Compute EI and its gradient for the sake of comparison
        ei_initial = ei_eval.compute_expected_improvement(force_monte_carlo=True)  # TODO(271) Monte Carlo only works for this seed
        grad_ei_initial = ei_eval.compute_grad_expected_improvement()

        ei_optimizer = GradientDescentOptimizer(repeated_domain, ei_eval, gd_parameters)
        best_point = multistart_expected_improvement_optimization(ei_optimizer, num_multistarts, num_to_sample)

        # Check that gradients are "small"
        ei_eval.current_point = best_point
        ei_final = ei_eval.compute_expected_improvement(force_monte_carlo=True)  # TODO(271) Monte Carlo only works for this seed
        grad_ei_final = ei_eval.compute_grad_expected_improvement()
        self.assert_vector_within_relative(grad_ei_final, numpy.zeros(grad_ei_final.shape), tolerance)

        # Check that output is in the domain
        T.assert_equal(repeated_domain.check_point_inside(best_point), True)

        # Since we didn't really converge to the optimal EI (too costly), do some other sanity checks
        # EI should have improved
        T.assert_gt(ei_final, ei_initial)

        # grad EI should have improved
        for index in numpy.ndindex(grad_ei_final.shape):
            T.assert_lt(numpy.fabs(grad_ei_final[index]), numpy.fabs(grad_ei_initial[index]))

    def test_multistart_qei_expected_improvement_dfo(self):
        """Check that multistart optimization (BFGS) can find the optimum point to sample (using 2-EI)."""
<<<<<<< HEAD
        numpy.random.seed(7858)
        index = numpy.argmax(numpy.greater_equal(self.num_sampled_list, 20))
        domain, gaussian_process = self.gp_test_environments[index]

        tolerance = 6.0e-2
        num_multistarts = 3

        # Expand the domain so that we are definitely not doing constrained optimization
        expanded_domain = TensorProductDomain([ClosedInterval(-4.0, 2.0)] * self.dim)
=======
        numpy.random.seed(7860)
        index = numpy.argmax(numpy.greater_equal(self.num_sampled_list, 20))
        domain, gaussian_process = self.gp_test_environments[index]

        tolerance = 6.0e-5
        num_multistarts = 3

        # Expand the domain so that we are definitely not doing constrained optimization
        expanded_domain = TensorProductDomain([ClosedInterval(-4.0, 3.0)] * self.dim)
>>>>>>> 493c679f
        num_to_sample = 2
        repeated_domain = RepeatedDomain(num_to_sample, expanded_domain)

        num_mc_iterations = 100000
        # Just any random point that won't be optimal
        points_to_sample = repeated_domain.generate_random_point_in_domain()
        ei_eval = ExpectedImprovement(gaussian_process, points_to_sample, num_mc_iterations=num_mc_iterations)
        # Compute EI and its gradient for the sake of comparison
        ei_initial = ei_eval.compute_expected_improvement()
<<<<<<< HEAD
        grad_ei_initial = ei_eval.compute_grad_expected_improvement()
=======
>>>>>>> 493c679f

        ei_optimizer = LBFGSBOptimizer(repeated_domain, ei_eval, self.BFGS_parameters)
        best_point = multistart_expected_improvement_optimization(ei_optimizer, num_multistarts, num_to_sample)

<<<<<<< HEAD
        # Check that gradients are "small" or on border
        ei_eval.current_point = best_point
        ei_final = ei_eval.compute_expected_improvement()
        grad_ei_final = ei_eval.compute_grad_expected_improvement()

        self.assert_vector_within_relative(grad_ei_final, numpy.zeros(grad_ei_final.shape), tolerance)
=======
        # Check that gradients are "small" or on border. MC is very inaccurate near 0, so use finite difference
        # gradient instead.
        ei_eval.current_point = best_point
        ei_final = ei_eval.compute_expected_improvement()

        finite_diff_grad = numpy.zeros(best_point.shape)
        h_value = 0.00001
        for i in range(best_point.shape[0]):
            for j in range(best_point.shape[1]):
                best_point[i, j] += h_value
                ei_eval.current_point = best_point
                ei_upper = ei_eval.compute_expected_improvement()
                best_point[i, j] -= 2 * h_value
                ei_eval.current_point = best_point
                ei_lower = ei_eval.compute_expected_improvement()
                best_point[i, j] += h_value
                finite_diff_grad[i, j] = (ei_upper - ei_lower) / (2 * h_value)

        self.assert_vector_within_relative(finite_diff_grad, numpy.zeros(finite_diff_grad.shape), tolerance)
>>>>>>> 493c679f

        # Check that output is in the domain
        T.assert_true(repeated_domain.check_point_inside(best_point))

        # Since we didn't really converge to the optimal EI (too costly), do some other sanity checks
        # EI should have improved
        T.assert_gt(ei_final, ei_initial)

<<<<<<< HEAD
        # grad EI should have improved
        for index in numpy.ndindex(grad_ei_final.shape):
            T.assert_lt(numpy.fabs(grad_ei_final[index]), numpy.fabs(grad_ei_initial[index]))

=======
>>>>>>> 493c679f
    def test_qd_ei_with_self(self):
        """Compare the 1D analytic EI results to the qD analytic EI results, checking several random points per test case.

        This test case (unfortunately) suffers from a lot of random variation in the qEI parameters. The tolerance is high because
        changing the number of iterations or the maximum relative error allowed in the mvndst function leads to different answers.

        These precomputed answers were calculated from:
        maxpts = 20,000 * q
        releps = 1e-5

        These values are a tradeoff between accuracy / speed.
        """
        ei_tolerance = 6.0e-10
        numpy.random.seed(8790)

        precomputed_answers = [
            5.83583593191e-08,
            5.83583593328e-08,
            2.40176803674e-07,
            0.349595041008,
            0.350524308404,
            0.350524856612,
            0.350524821708,
            0.409582656814,
        ]

        for test_case in self.gp_test_environments[2:3]:
            domain, python_gp = test_case
            all_points = domain.generate_uniform_random_points_in_domain(9)

            for i in range(2, 10):
                points_to_sample = all_points[0:i]
                python_ei_eval = moe.optimal_learning.python.python_version.expected_improvement.ExpectedImprovement(python_gp, points_to_sample)

                python_ei_eval.current_point = points_to_sample
                python_qd_ei = python_ei_eval.compute_expected_improvement()
                self.assert_scalar_within_relative(python_qd_ei, precomputed_answers[i - 2], ei_tolerance)

    def test_qd_and_1d_return_same_analytic_ei(self):
        """Compare the 1D analytic EI results to the qD analytic EI results, checking several random points per test case."""
        num_tests_per_case = 10
        ei_tolerance = 1.0e-9

        for test_case in self.gp_test_environments:
            domain, python_gp = test_case
            points_to_sample = domain.generate_random_point_in_domain()
            python_ei_eval = moe.optimal_learning.python.python_version.expected_improvement.ExpectedImprovement(python_gp, points_to_sample)

            for _ in xrange(num_tests_per_case):
                points_to_sample = domain.generate_random_point_in_domain()
                python_ei_eval.current_point = points_to_sample

                python_1d_ei = python_ei_eval.compute_expected_improvement(force_1d_ei=True)
                python_qd_ei = python_ei_eval.compute_expected_improvement()
                self.assert_scalar_within_relative(python_1d_ei, python_qd_ei, ei_tolerance)


if __name__ == "__main__":
    T.run()<|MERGE_RESOLUTION|>--- conflicted
+++ resolved
@@ -56,11 +56,7 @@
     approx_grad = True
     max_func_evals = 150000
     max_metric_correc = 10
-<<<<<<< HEAD
-    factr = 1000.0
-=======
     factr = 10.0
->>>>>>> 493c679f
     pgtol = 1e-10
     epsilon = 1e-8
     BFGS_parameters = LBFGSBParameters(
@@ -338,17 +334,6 @@
 
     def test_multistart_qei_expected_improvement_dfo(self):
         """Check that multistart optimization (BFGS) can find the optimum point to sample (using 2-EI)."""
-<<<<<<< HEAD
-        numpy.random.seed(7858)
-        index = numpy.argmax(numpy.greater_equal(self.num_sampled_list, 20))
-        domain, gaussian_process = self.gp_test_environments[index]
-
-        tolerance = 6.0e-2
-        num_multistarts = 3
-
-        # Expand the domain so that we are definitely not doing constrained optimization
-        expanded_domain = TensorProductDomain([ClosedInterval(-4.0, 2.0)] * self.dim)
-=======
         numpy.random.seed(7860)
         index = numpy.argmax(numpy.greater_equal(self.num_sampled_list, 20))
         domain, gaussian_process = self.gp_test_environments[index]
@@ -358,7 +343,6 @@
 
         # Expand the domain so that we are definitely not doing constrained optimization
         expanded_domain = TensorProductDomain([ClosedInterval(-4.0, 3.0)] * self.dim)
->>>>>>> 493c679f
         num_to_sample = 2
         repeated_domain = RepeatedDomain(num_to_sample, expanded_domain)
 
@@ -368,22 +352,10 @@
         ei_eval = ExpectedImprovement(gaussian_process, points_to_sample, num_mc_iterations=num_mc_iterations)
         # Compute EI and its gradient for the sake of comparison
         ei_initial = ei_eval.compute_expected_improvement()
-<<<<<<< HEAD
-        grad_ei_initial = ei_eval.compute_grad_expected_improvement()
-=======
->>>>>>> 493c679f
 
         ei_optimizer = LBFGSBOptimizer(repeated_domain, ei_eval, self.BFGS_parameters)
         best_point = multistart_expected_improvement_optimization(ei_optimizer, num_multistarts, num_to_sample)
 
-<<<<<<< HEAD
-        # Check that gradients are "small" or on border
-        ei_eval.current_point = best_point
-        ei_final = ei_eval.compute_expected_improvement()
-        grad_ei_final = ei_eval.compute_grad_expected_improvement()
-
-        self.assert_vector_within_relative(grad_ei_final, numpy.zeros(grad_ei_final.shape), tolerance)
-=======
         # Check that gradients are "small" or on border. MC is very inaccurate near 0, so use finite difference
         # gradient instead.
         ei_eval.current_point = best_point
@@ -403,7 +375,6 @@
                 finite_diff_grad[i, j] = (ei_upper - ei_lower) / (2 * h_value)
 
         self.assert_vector_within_relative(finite_diff_grad, numpy.zeros(finite_diff_grad.shape), tolerance)
->>>>>>> 493c679f
 
         # Check that output is in the domain
         T.assert_true(repeated_domain.check_point_inside(best_point))
@@ -412,13 +383,6 @@
         # EI should have improved
         T.assert_gt(ei_final, ei_initial)
 
-<<<<<<< HEAD
-        # grad EI should have improved
-        for index in numpy.ndindex(grad_ei_final.shape):
-            T.assert_lt(numpy.fabs(grad_ei_final[index]), numpy.fabs(grad_ei_initial[index]))
-
-=======
->>>>>>> 493c679f
     def test_qd_ei_with_self(self):
         """Compare the 1D analytic EI results to the qD analytic EI results, checking several random points per test case.
 
