--- conflicted
+++ resolved
@@ -6,11 +6,7 @@
 
 import testify as T
 
-<<<<<<< HEAD
-from moe.optimal_learning.python.constant import TEST_OPTIMIZATION_MULTISTARTS, TEST_GRADIENT_DESCENT_PARAMETERS, TEST_OPTIMIZATION_NUM_RANDOM_SAMPLES
-=======
-from moe.optimal_learning.python.constant import TEST_OPTIMIZER_MULTISTARTS, TEST_GRADIENT_DESCENT_PARAMETERS, TEST_OPTIMIZER_NUM_RANDOM_SAMPLES, TEST_EXPECTED_IMPROVEMENT_MC_ITERATIONS
->>>>>>> b8b91df9
+from moe.optimal_learning.python.constant import TEST_OPTIMIZER_MULTISTARTS, TEST_GRADIENT_DESCENT_PARAMETERS, TEST_OPTIMIZER_NUM_RANDOM_SAMPLES
 from moe.tests.views.rest_gaussian_process_test_case import RestGaussianProcessTestCase
 from moe.views.constant import GP_HYPER_OPT_MOE_ROUTE
 from moe.views.rest.gp_hyper_opt import GpHyperOptResponse, GpHyperOptView
@@ -29,19 +25,11 @@
         dict_to_dump = {
             'gp_historical_info': historical_data.json_payload(),
             'covariance_info': covariance.get_json_serializable_info(),
-<<<<<<< HEAD
             'domain_info': domain.get_json_serializable_info(minimal=True),
-            'optimization_info': {
-                'num_multistarts': TEST_OPTIMIZATION_MULTISTARTS,
-                'num_random_samples': TEST_OPTIMIZATION_NUM_RANDOM_SAMPLES,
-                'optimization_parameters': dict(TEST_GRADIENT_DESCENT_PARAMETERS._asdict()),
-=======
-            'domain_info': domain.get_json_serializable_info(),
             'optimizer_info': {
                 'num_multistarts': TEST_OPTIMIZER_MULTISTARTS,
                 'num_random_samples': TEST_OPTIMIZER_NUM_RANDOM_SAMPLES,
                 'optimizer_parameters': dict(TEST_GRADIENT_DESCENT_PARAMETERS._asdict()),
->>>>>>> b8b91df9
                 },
             'hyperparameter_domain_info': {
                 'dim': hyper_dim,
