What is Cornell-MOE?
<<<<<<< HEAD
====
1. Cornell-MOE is built on [MOE][1], which was open sourced by Yelp.
2. We extend the batch expected improvement (qEI) to the setting where derivative information is available [Wu et al, 2017][27].
3. We implement batch knowledge gradient (qKG and dKG) in [Wu and Frazier, 2016][26] and [Wu et al, 2017][27] w/ and w/o derivative information.
=======
====================
1. Cornell-MOE is built on [MOE][1], which was open sourced by Yelp.
2. We extend the batch expected improvement (q-EI) to the setting where derivative information is available [Wu et al, 2017][27].
3. We implement batch knowledge gradient (q-KG and d-KG) in [Wu and Frazier, 2016][26] and [Wu et al, 2017][27] w/ and w/o derivative information.
>>>>>>> c9a0fce6
4. We implement the Bayesian treatment of hyperparamters in GP regression, which makes our batch Bayesian optimization algorithms more robust.
5. We provide several examples of optimizing synthetic functions using q-KG and d-KG in the folder qkg_examples. More examples are coming.
6. The project is under active development. We are revising comments in the code, and an update will be ready soon. Bug reports and issues are welcome!

# Introduction:
Below we show a small demo of Cornell-MOE on a 1-d synthetic function with a batch size q=2. The left-hand side shows the fitted statistical model and the points suggested by Cornell-MOE. Note that the function evaluation is subject to noise; the right-hand side visualizes the acquisition function according to q-KG criteria.
![qKG demo](https://github.com/wujian16/qKG/blob/jianwu_9_cpp_KG_gradients/qkg-demo.gif)

Cornell-MOE implements a library of batch Bayesian optimization algorithms. It works by iteratively:

1. Fitting a Gaussian Process (GP) with historical data
2. Sampling the hyperparameters of the Gaussian Process via MCMC
3. Finding the set of points to sample next with highest gain, by batch Expected Improvement (q-EI) or batch knowledge gradient (q-KG)
4. Returning the points to sample

Externally you can use Cornell-MOE through the the Python interface. Please refer to the examples in the file main.py in the folder qkg_examples.

# Step-by-Step Install
We recommend install from source (please see [Install Documentation][7] for details). We have tested the package on both Ubuntu and CentOS operating systems. Below we provide a step-by-step instruction to install Cornell-MOE on a AWS EC2 with Ubuntu operating system.

** step 1, install requires: python 2.6.7+, gcc 4.7.3+, cmake 2.8.9+, boost 1.51+, pip 1.2.1+, doxygen 1.8.5+

```bash
$ apt-get update
$ apt-get install python python-dev gcc cmake libboost-all-dev python-pip doxygen libblas-dev liblapack-dev gfortran git python-numpy python-scipy
```

** step 2, we recommend install qKG/MOE in the virtual environment

```bash
$ pip install virtualenv
$ virtualenv --no-site-packages ENV_NAME
```

** step 3, set the correct environment variables for compiling the cpp code. One need to create a script with the content as follows, then **_source_** it.
```bash
export MOE_CC_PATH=/path/to/your/gcc && export MOE_CXX_PATH=/path/to/your/g++
export MOE_CMAKE_OPTS="-D MOE_PYTHON_INCLUDE_DIR=/path/to/where/Python.h/is/found -D MOE_PYTHON_LIBRARY=/path/to/python/shared/library/object"
```
For example, the script that we use on a AWS EC2 with Ubuntu OS is as follows
```bash
#!/bin/bash

export MOE_CC_PATH=/usr/bin/gcc
export MOE_CXX_PATH=/usr/bin/g++

export MOE_CMAKE_OPTS="-D MOE_PYTHON_INCLUDE_DIR=/usr/include/python2.7 -D MOE_PYTHON_LIBRARY=/usr/lib/x86_64-linux-gnu/libpython2.7.so.1.0"
```

*** step 4, finish the installment in the virtualenv.
```bash
$ source ENV_NAME/bin/activate
$ git clone https://github.com/wujian16/Cornell-MOE.git
$ cd Cornell-MOE
$ pip install -r requirements.txt
$ python setup.py install
```

<<<<<<< HEAD
# Running MOE/qKG
=======
# Running Cornell-MOE
## Within Python
>>>>>>> c9a0fce6
See the examples in the folder qkg_examples. One can run the main.py following the instruction there. The black-box functions that we would like to optimize are defined in obj_functions.py. One can also define their own functions there.
## Mode: batch knowledge gradient

## Mode: derivative-enabled knowledge gradient

## Mode: continuous-fidelity knowledge gradient

# Citation
If you find the code useful, please kindly cite our papers [Wu and Frazier, 2016][26] and [Wu et al, 2017][27].

```bash
@inproceedings{wu2016parallel,
  title={The parallel knowledge gradient method for batch bayesian optimization},
  author={Wu, Jian and Frazier, Peter},
  booktitle={Advances in Neural Information Processing Systems},
  pages={3126--3134},
  year={2016}
}

@inproceedings{wu2017bayesian,
  title={Bayesian Optimization with Gradients},
  author={Wu, Jian and Poloczek, Matthias and Wilson, Andrew Gordon and Frazier, Peter I},
  booktitle={Advances in Neural Information Processing Systems},
  note={Accepted for publication},
  year={2017}
}
```

# Contributing
See [Contributing Documentation][8]

# License
Cornell-MOE is licensed under the Apache License, Version 2.0: http://www.apache.org/licenses/LICENSE-2.0

[0]: https://www.youtube.com/watch?v=CC6qvzWp9_A
[1]: http://yelp.github.io/MOE/
[2]: http://yelp.github.io/MOE/moe.views.rest.html
[3]: http://github.com/Yelp/MOE/pulls
[4]: http://yelp.github.io/MOE/moe.views.rest.html#module-moe.views.rest.gp_ei
[5]: http://yelp.github.io/MOE/moe.easy_interface.html
[6]: http://docs.docker.io/
[7]: http://yelp.github.io/MOE/install.html
[8]: http://yelp.github.io/MOE/contributing.html
[9]: http://yelp.github.io/MOE/moe.optimal_learning.python.python_version.html
[10]: http://www.youtube.com/watch?v=CC6qvzWp9_A
[11]: http://www.slideshare.net/YelpEngineering/optimal-learning-for-fun-and-profit-with-moe
[12]: http://yelp.github.io/MOE/cpp_tree.html
[13]: http://yelp.github.io/MOE/examples.html
[14]: http://yelp.github.io/MOE/objective_functions.html
[15]: http://yelp.github.io/MOE/objective_functions.html#parameters
[16]: http://people.orie.cornell.edu/pfrazier/
[17]: http://www.orie.cornell.edu/
[18]: http://optimallearning.princeton.edu/
[19]: http://orfe.princeton.edu/
[20]: http://people.orie.cornell.edu/pfrazier/Presentations/2014.01.Lancaster.BGO.pdf
[21]: http://yelp.github.io/MOE/why_moe.html
[22]: http://stackoverflow.com/questions/10065526/github-how-to-make-a-fork-of-public-repository-private
[23]: http://google.github.io/styleguide/pyguide.html
[24]: https://google.github.io/styleguide/cppguide.html
[25]: http://yelp.github.io/MOE/contributing.html#making-a-pull-request
[26]: https://papers.nips.cc/paper/6307-the-parallel-knowledge-gradient-method-for-batch-bayesian-optimization
[27]: https://arxiv.org/abs/1703.04389<|MERGE_RESOLUTION|>--- conflicted
+++ resolved
@@ -1,15 +1,7 @@
 What is Cornell-MOE?
-<<<<<<< HEAD
-====
-1. Cornell-MOE is built on [MOE][1], which was open sourced by Yelp.
-2. We extend the batch expected improvement (qEI) to the setting where derivative information is available [Wu et al, 2017][27].
-3. We implement batch knowledge gradient (qKG and dKG) in [Wu and Frazier, 2016][26] and [Wu et al, 2017][27] w/ and w/o derivative information.
-=======
-====================
 1. Cornell-MOE is built on [MOE][1], which was open sourced by Yelp.
 2. We extend the batch expected improvement (q-EI) to the setting where derivative information is available [Wu et al, 2017][27].
 3. We implement batch knowledge gradient (q-KG and d-KG) in [Wu and Frazier, 2016][26] and [Wu et al, 2017][27] w/ and w/o derivative information.
->>>>>>> c9a0fce6
 4. We implement the Bayesian treatment of hyperparamters in GP regression, which makes our batch Bayesian optimization algorithms more robust.
 5. We provide several examples of optimizing synthetic functions using q-KG and d-KG in the folder qkg_examples. More examples are coming.
 6. The project is under active development. We are revising comments in the code, and an update will be ready soon. Bug reports and issues are welcome!
@@ -68,12 +60,7 @@
 $ python setup.py install
 ```
 
-<<<<<<< HEAD
-# Running MOE/qKG
-=======
 # Running Cornell-MOE
-## Within Python
->>>>>>> c9a0fce6
 See the examples in the folder qkg_examples. One can run the main.py following the instruction there. The black-box functions that we would like to optimize are defined in obj_functions.py. One can also define their own functions there.
 ## Mode: batch knowledge gradient
 
